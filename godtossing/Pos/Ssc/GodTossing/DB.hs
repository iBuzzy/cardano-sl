-- | DB operations for storing and dumping GtGlobalState.

module Pos.Ssc.GodTossing.DB
       ( getGtGlobalState
       , gtGlobalStateToBatch
       , initGtDB
       ) where

import           Universum

import           Data.Default                   (def)
import qualified Data.Text.Buildable
import qualified Database.RocksDB               as Rocks
import           Formatting                     (bprint, build, (%))

import           Pos.Binary.GodTossing          ()
import           Pos.Core                       (HasConfiguration, genesisVssCerts)
import           Pos.DB                         (MonadDB, MonadDBRead, RocksBatchOp (..))
import           Pos.DB.Error                   (DBError (DBMalformed))
import           Pos.DB.Functions               (dbSerializeValue)
import           Pos.DB.GState.Common           (gsGetBi, gsPutBi)
import           Pos.Ssc.GodTossing.Types       (GtGlobalState (..))
import qualified Pos.Ssc.GodTossing.VssCertData as VCD
import           Pos.Util.Util                  (maybeThrow)

getGtGlobalState :: (MonadDBRead m) => m GtGlobalState
getGtGlobalState =
    maybeThrow (DBMalformed "GodTossing global state DB is not initialized") =<<
    gsGetBi gtKey

gtGlobalStateToBatch :: GtGlobalState -> GtOp
gtGlobalStateToBatch = PutGlobalState

initGtDB :: (HasConfiguration, MonadDB m) => m ()
initGtDB = gsPutBi gtKey (def {_gsVssCertificates = vcd})
  where
    vcd = VCD.fromList . toList $ genesisVssCerts

----------------------------------------------------------------------------
-- Operation
----------------------------------------------------------------------------

data GtOp
    = PutGlobalState !GtGlobalState

instance Buildable GtOp where
    build (PutGlobalState gs) = bprint ("GtOp ("%build%")") gs

<<<<<<< HEAD
instance HasCoreConstants => RocksBatchOp GtOp where
=======
instance HasConfiguration => RocksBatchOp GtOp where
>>>>>>> e74686f7
    toBatchOp (PutGlobalState gs) = [Rocks.Put gtKey (dbSerializeValue gs)]

----------------------------------------------------------------------------
-- Key
----------------------------------------------------------------------------

gtKey :: ByteString
gtKey = "ssc/"<|MERGE_RESOLUTION|>--- conflicted
+++ resolved
@@ -46,11 +46,7 @@
 instance Buildable GtOp where
     build (PutGlobalState gs) = bprint ("GtOp ("%build%")") gs
 
-<<<<<<< HEAD
-instance HasCoreConstants => RocksBatchOp GtOp where
-=======
 instance HasConfiguration => RocksBatchOp GtOp where
->>>>>>> e74686f7
     toBatchOp (PutGlobalState gs) = [Rocks.Put gtKey (dbSerializeValue gs)]
 
 ----------------------------------------------------------------------------
