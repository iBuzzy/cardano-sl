--- conflicted
+++ resolved
@@ -12,20 +12,11 @@
 import           Data.String.QQ               (s)
 import qualified Data.Text.Lazy.IO            as TL
 import           Data.Version                 (showVersion)
-<<<<<<< HEAD
-import           Filesystem.Path              (filename)
+import           Formatting                   (Format, format, mapf, text, (%))
 import           Options.Applicative          (Parser, execParser, footerDoc, fullDesc,
                                                header, help, helper, info, infoOption,
                                                long, metavar, option, progDesc, short)
 import           Options.Applicative.Types    (readerAsk)
-=======
-import           Formatting                   (Format, format, mapf, text, (%))
-import           Options.Applicative.Simple   (Parser, execParser, footerDoc, fullDesc,
-                                               help, helper, info, infoOption, long,
-                                               metavar, progDesc, short)
-import qualified Options.Applicative.Simple   as S
-import           Options.Applicative.Text     (textOption)
->>>>>>> e743ac30
 import           Paths_cardano_sl             (version)
 import           Pos.Util                     (directory, ls, withTempDir)
 import           System.Exit                  (ExitCode (ExitFailure))
@@ -33,13 +24,7 @@
 import qualified System.PosixCompat           as PosixCompat
 import           System.Process               (readProcess)
 import           Text.PrettyPrint.ANSI.Leijen (Doc)
-<<<<<<< HEAD
-import           Turtle                       hiding (f, header, option, s, toText)
-import           Turtle.Prelude               (stat)
-import           Universum                    hiding (FilePath, fold)
-=======
-import           Universum                    hiding (fold)
->>>>>>> e743ac30
+import           Universum
 
 data UpdateGenOptions = UpdateGenOptions
     { oldDir    :: !Text
