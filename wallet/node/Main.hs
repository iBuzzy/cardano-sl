--- conflicted
+++ resolved
@@ -34,15 +34,9 @@
 import           Pos.Util.CompileInfo (HasCompileInfo, retrieveCompileTimeInfo, withCompileInfo)
 import           Pos.Util.UserSecret (usVss)
 import           Pos.Wallet.Web (WalletWebMode, bracketWalletWS, bracketWalletWebDB, getSKById,
-<<<<<<< HEAD
-                                 notifierPlugin, processSyncResult, runWRealMode,
-                                 startPendingTxsResubmitter, syncWalletsFromGState,
-                                 walletServeWebFull, walletServerOuts)
-=======
-                                 notifierPlugin, runWRealMode, syncWalletsWithGState,
+                                 notifierPlugin, processSyncResult, runWRealMode, syncWalletsFromGState,
                                  walletServeWebFull, walletServerOuts, AddrCIdHashes (..),
                                  startPendingTxsResubmitter)
->>>>>>> cc093c55
 import           Pos.Wallet.Web.State (cleanupAcidStatePeriodically, flushWalletStorage,
                                        getWalletAddresses)
 import           Pos.Web (serveWeb)
@@ -94,16 +88,10 @@
     syncWallets :: WalletWebMode ()
     syncWallets = do
         sks <- getWalletAddresses >>= mapM getSKById
-<<<<<<< HEAD
         results <- syncWalletsFromGState sks
         mapM_ processSyncResult results
-    resubmitterPlugins = ([ActionSpec $ \_ _ -> startPendingTxsResubmitter], mempty)
-    notifierPlugins = ([ActionSpec $ \_ _ -> notifierPlugin], mempty)
-=======
-        syncWalletsWithGState sks
     resubmitterPlugins = ([ActionSpec $ \diffusion -> startPendingTxsResubmitter (sendTx diffusion)], mempty)
     notifierPlugins = ([ActionSpec $ \_ -> notifierPlugin], mempty)
->>>>>>> cc093c55
     allPlugins :: HasConfigurations => ([WorkerSpec WalletWebMode], OutSpecs)
     allPlugins = mconcat [ convPlugins (plugins wArgs)
                          , walletProd wArgs
