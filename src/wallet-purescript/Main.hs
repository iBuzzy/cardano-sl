module Main
       ( main
       ) where

import           Language.PureScript.Bridge         (BridgePart, buildBridge,
                                                     defaultBridge, mkSumType, typeName,
                                                     writePSTypes, (<|>), (^==))
import           Language.PureScript.Bridge.PSTypes (psInt)
import           Universum

import qualified Pos.Types                          as PT
import qualified Pos.Util.BackupPhrase              as BP
import qualified Pos.Wallet.Web                     as CT

import           PSTypes                            (psHash, psPosixTime)

main :: IO ()
main =
    writePSTypes
      "daedalus/src/Generated"
      (buildBridge customBridge)
      [ mkSumType (Proxy @CT.WalletError)
      , mkSumType (Proxy @CT.CCurrency)
      , mkSumType (Proxy @CT.CWalletMeta)
      , mkSumType (Proxy @CT.CWalletInit)
      , mkSumType (Proxy @CT.CWalletType)
      , mkSumType (Proxy @CT.CWallet)
      , mkSumType (Proxy @CT.CProfile)
      , mkSumType (Proxy @CT.CTType)
      , mkSumType (Proxy @CT.CTxMeta)
      , mkSumType (Proxy @CT.CTExMeta)
      , mkSumType (Proxy @CT.CAddress)
      , mkSumType (Proxy @CT.CHash)
      , mkSumType (Proxy @CT.CTxId)
      , mkSumType (Proxy @CT.CTx)
      , mkSumType (Proxy @CT.NotifyEvent)
      , mkSumType (Proxy @CT.SyncProgress)
      , mkSumType (Proxy @CT.CUpdateInfo)
      , mkSumType (Proxy @CT.CWalletRedeem)
      , mkSumType (Proxy @CT.CInitialized)
      , mkSumType (Proxy @CT.CPassPhrase)
<<<<<<< HEAD
=======
      , mkSumType (Proxy @CT.CWalletAssurance)
>>>>>>> 9f6e9bd5
      , mkSumType (Proxy @PT.Coin)
      , mkSumType (Proxy @PT.ChainDifficulty)
      , mkSumType (Proxy @PT.BlockVersion)
      , mkSumType (Proxy @PT.SoftwareVersion)
      , mkSumType (Proxy @PT.ApplicationName)
      , mkSumType (Proxy @BP.BackupPhrase)
      ]
  where
      customBridge =
          defaultBridge <|> posixTimeBridge <|> wordBridge <|>
          word8Bridge <|> word16Bridge <|> word32Bridge <|>
          word64Bridge <|> hashBridge

posixTimeBridge :: BridgePart
posixTimeBridge = typeName ^== "NominalDiffTime" >> pure psPosixTime

wordBridge :: BridgePart
wordBridge = typeName ^== "Word" >> pure psInt

word8Bridge :: BridgePart
word8Bridge = typeName ^== "Word8" >> pure psInt

word16Bridge :: BridgePart
word16Bridge = typeName ^== "Word16" >> pure psInt

word32Bridge :: BridgePart
word32Bridge = typeName ^== "Word32" >> pure psInt

word64Bridge :: BridgePart
word64Bridge = typeName ^== "Word64" >> pure psInt

hashBridge :: BridgePart
hashBridge = typeName ^== "Hash" >> pure psHash<|MERGE_RESOLUTION|>--- conflicted
+++ resolved
@@ -39,10 +39,7 @@
       , mkSumType (Proxy @CT.CWalletRedeem)
       , mkSumType (Proxy @CT.CInitialized)
       , mkSumType (Proxy @CT.CPassPhrase)
-<<<<<<< HEAD
-=======
       , mkSumType (Proxy @CT.CWalletAssurance)
->>>>>>> 9f6e9bd5
       , mkSumType (Proxy @PT.Coin)
       , mkSumType (Proxy @PT.ChainDifficulty)
       , mkSumType (Proxy @PT.BlockVersion)
