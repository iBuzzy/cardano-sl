{-# LANGUAGE CPP                 #-}
{-# LANGUAGE ScopedTypeVariables #-}
{-# LANGUAGE TupleSections       #-}

module Main where

import           Control.Lens         ((%~), (.~), (^.), (^?), _head)
import qualified Data.ByteString.Lazy as LBS
import           Data.List            ((!!))
import           Data.Maybe           (fromJust)
import           Data.Proxy           (Proxy (..))
import           Mockable             (Production)
import           Node                 (SendActions, hoistSendActions)
import           System.Directory     (createDirectoryIfMissing)
import           System.FilePath      ((</>))
import           System.Wlog          (LoggerName)
import           Universum

import           Pos.Binary           (Bi, decode, encode)
import qualified Pos.CLI              as CLI
import           Pos.Communication    (BiP)
import           Pos.Constants        (RunningMode (..), runningMode)
<<<<<<< HEAD
import           Pos.Crypto           (VssKeyPair, vssKeyGen)
import           Pos.DHT.Real         (KademliaDHTInstance)
=======
import           Pos.Crypto           (SecretKey, VssKeyPair, vssKeyGen)
import           Pos.DHT.Model        (DHTKey, DHTNodeType (..), dhtNodeType)
>>>>>>> fbc0a2bc
import           Pos.Genesis          (genesisSecretKeys, genesisUtxo)
import           Pos.Launcher         (BaseParams (..), LoggingParams (..),
                                       NodeParams (..), RealModeResources,
                                       bracketResources, runNodeProduction, runNodeStats,
                                       runTimeLordReal, runTimeSlaveReal, stakesDistr)
import           Pos.Ssc.GodTossing   (genesisVssKeyPairs)
import           Pos.Ssc.GodTossing   (GtParams (..), SscGodTossing)
import           Pos.Ssc.NistBeacon   (SscNistBeacon)
import           Pos.Ssc.SscAlgo      (SscAlgo (..))
import           Pos.Statistics       (getNoStatsT, getStatsMap, runStatsT')
import           Pos.Types            (Timestamp)
import           Pos.Util.UserSecret  (UserSecret, getUSPath, peekUserSecret, usKeys,
                                       usVss, writeUserSecret)
import           Pos.Ssc.Class        (SscConstraint, SscListenersClass)

#ifdef WITH_WEB
import           Pos.Web              (serveWebBase, serveWebGT)
import           Pos.WorkMode         (WorkMode)
#ifdef WITH_WALLET
import           Pos.WorkMode         (ProductionMode, RawRealMode, StatsMode)

import           Pos.Wallet.Web       (walletServeWebFull)
#endif
#endif

import           NodeOptions          (Args (..), getNodeOptions)


getKey
    :: Bi key
    => Maybe key -> Maybe FilePath -> FilePath -> IO key -> IO key
getKey (Just key) _ _ _ = return key
getKey _ (Just path) _ _ = decode' path
getKey _ _ fpath gen = do
    createDirectoryIfMissing True "cardano-keys"
    decode' ("cardano-keys" </> fpath) `catch` \(_ :: SomeException) -> do
        key <- gen
        LBS.writeFile ("cardano-keys" </> fpath) $ encode key
        putStrLn $ "Generated key " ++ ("cardano-keys" </> fpath)
        return key

decode' :: Bi key => FilePath -> IO key
decode' fpath = either fail' return . decode =<< LBS.readFile fpath
  where
    fail' e = fail $ "Error reading key from " ++ fpath ++ ": " ++ e

getSystemStart :: SscListenersClass ssc => Proxy ssc -> RealModeResources -> Args -> Production Timestamp
getSystemStart sscProxy inst args  =
    case runningMode of
        Development ->
            if timeLord args
                then runTimeLordReal (loggingParams "time-lord" args)
                else runTimeSlaveReal sscProxy inst (baseParams "time-slave" args)
        Production systemStart -> return systemStart

loggingParams :: LoggerName -> Args -> LoggingParams
loggingParams tag Args{..} =
    LoggingParams
    { lpHandlerPrefix = CLI.logPrefix commonArgs
    , lpConfigPath    = CLI.logConfig commonArgs
    , lpRunnerTag = tag
    }

baseParams :: LoggerName -> Args -> BaseParams
baseParams loggingTag args@Args {..} =
    BaseParams
    { bpLoggingParams = loggingParams loggingTag args
    , bpPort = port
    , bpDHTPeers = CLI.dhtPeers commonArgs
    , bpDHTKey = dhtKey
    , bpDHTExplicitInitial = CLI.dhtExplicitInitial commonArgs
    }
<<<<<<< HEAD

action :: Args -> KademliaDHTInstance -> IO ()
action args@Args {..} inst = do
=======
  where
    dhtKeyOrType
        | supporterNode = maybe (Right DHTSupporter) Left dhtKey
        | otherwise = maybe (Right DHTFull) Left dhtKey

checkDhtKey :: Bool -> Maybe DHTKey -> Production ()
checkDhtKey _ Nothing = pass
checkDhtKey isSupporter (Just (dhtNodeType -> keyType))
    | keyType == Just expectedType = pass
    | otherwise =
        fail $
        case keyType of
            Just type_' -> "Id of type " ++ (show type_') ++ " supplied"
            _           -> "Id of unknown type supplied"
  where
    expectedType
        | isSupporter = DHTSupporter
        | otherwise = DHTFull

action :: Args -> RealModeResources -> Production ()
action args@Args {..} res = do
    checkDhtKey supporterNode dhtKey
>>>>>>> fbc0a2bc
    if supporterNode
        then fail "Supporter not supported" -- runSupporterReal res (baseParams "supporter" args)
        else do
            systemStart <- case CLI.sscAlgo commonArgs of
                               GodTossingAlgo -> getSystemStart (Proxy :: Proxy SscGodTossing) res args
                               NistBeaconAlgo -> getSystemStart (Proxy :: Proxy SscNistBeacon) res args
            currentParams <- getNodeParams args systemStart
            let vssSK = fromJust $ npUserSecret currentParams ^. usVss
                gtParams = gtSscParams args vssSK
#ifdef WITH_WEB
                currentPlugins :: (SscConstraint ssc, WorkMode ssc m) => [m ()]
                currentPlugins = plugins args
                currentPluginsGT :: (WorkMode SscGodTossing m) => [m ()]
                currentPluginsGT = pluginsGT args
#else
                currentPlugins :: [a]
                currentPlugins = []
                currentPluginsGT :: [a]
                currentPluginsGT = []
#endif
            putText $ "Running using " <> show (CLI.sscAlgo commonArgs)
            putText $ "If stats is on: " <> show enableStats
            case (enableStats, CLI.sscAlgo commonArgs) of
                (True, GodTossingAlgo) ->
                    runNodeStats @SscGodTossing res (map const currentPluginsGT ++ walletStats args) currentParams gtParams
                (True, NistBeaconAlgo) ->
                    runNodeStats @SscNistBeacon res (map const currentPlugins ++  walletStats args) currentParams ()
                (False, GodTossingAlgo) ->
                    runNodeProduction @SscGodTossing res (map const currentPluginsGT ++ walletProd args) currentParams gtParams
                (False, NistBeaconAlgo) ->
                    runNodeProduction @SscNistBeacon res (map const currentPlugins ++ walletProd args) currentParams ()

#ifdef DEV_MODE
userSecretWithGenesisKey
    :: (MonadIO m, MonadFail m) => Args -> UserSecret -> m (SecretKey, UserSecret)
userSecretWithGenesisKey Args {..} userSecret = case spendingGenesisI of
    Nothing -> (, userSecret) <$> fetchPrimaryKey userSecret
    Just i -> do
        let sk = genesisSecretKeys !! i
            us = userSecret & usKeys %~ (sk :) . filter (/= sk)
        writeUserSecret us
        return (sk, us)

getKeyfilePath :: Args -> FilePath
getKeyfilePath Args {..} =
    maybe keyfilePath (\i -> "node-" ++ show i ++ "." ++ keyfilePath) spendingGenesisI

updateUserSecretVSS
    :: (MonadIO m, MonadFail m) => Args -> UserSecret -> m UserSecret
updateUserSecretVSS Args {..} us = case vssGenesisI of
    Just i  -> return $ us & usVss .~ Just (genesisVssKeyPairs !! i)
    Nothing -> fillUserSecretVSS us
#else
userSecretWithGenesisKey
    :: (MonadIO m, MonadFail m) => Args -> UserSecret -> m (SecretKey, UserSecret)
userSecretWithGenesisKey _ userSecret =
    (, userSecret) <$> fetchPrimaryKey userSecret

getKeyfilePath :: Args -> FilePath
getKeyfilePath = keyfilePath

updateUserSecretVSS
    :: (MonadIO m, MonadFail m) => Args -> UserSecret -> m UserSecret
updateUserSecretVSS _ = fillUserSecretVSS
#endif

fetchPrimaryKey :: MonadFail m => UserSecret -> m SecretKey
fetchPrimaryKey userSecret = case userSecret ^? usKeys . _head of
    Nothing -> fail $ "No secret keys are found in " ++ getUSPath userSecret
    Just sk -> return sk

fillUserSecretVSS :: (MonadIO m, MonadFail m) => UserSecret -> m UserSecret
fillUserSecretVSS userSecret = case userSecret ^. usVss of
    Just _  -> return userSecret
    Nothing -> do
        vss <- vssKeyGen
        let us = userSecret & usVss .~ Just vss
        writeUserSecret us
        return us

getNodeParams :: (MonadIO m, MonadFail m) => Args -> Timestamp -> m NodeParams
getNodeParams args@Args {..} systemStart = do
    (primarySK, userSecret) <-
        userSecretWithGenesisKey args =<<
        updateUserSecretVSS args =<<
        peekUserSecret (getKeyfilePath args)

    return NodeParams
        { npDbPathM = dbPath
        , npRebuildDb = rebuildDB
        , npSecretKey = primarySK
        , npUserSecret = userSecret
        , npSystemStart = systemStart
        , npBaseParams = baseParams "node" args
        , npCustomUtxo =
                genesisUtxo $
                stakesDistr (CLI.flatDistr commonArgs) (CLI.bitcoinDistr commonArgs)
<<<<<<< HEAD
    , npTimeLord = timeLord
    , npJLFile = jlPath
    , npAttackTypes = maliciousEmulationAttacks
    , npAttackTargets = maliciousEmulationTargets
    , npPropagation = not (CLI.disablePropagation commonArgs)
    , npKademliaDump = fromMaybe "kademlia.dump" kademliaDumpPath
    }
=======
        , npTimeLord = timeLord
        , npJLFile = jlPath
        , npAttackTypes = maliciousEmulationAttacks
        , npAttackTargets = maliciousEmulationTargets
        , npPropagation = not (CLI.disablePropagation commonArgs)
        }
>>>>>>> fbc0a2bc

gtSscParams :: Args -> VssKeyPair -> GtParams
gtSscParams Args {..} vssSK =
    GtParams
    {
      gtpRebuildDb  = rebuildDB
    , gtpSscEnabled = True
    , gtpVssKeyPair = vssSK
    }

#ifdef WITH_WEB
plugins :: (SscConstraint ssc, WorkMode ssc m) => Args -> [m ()]
plugins Args {..}
    | enableWeb = [serveWebBase webPort]
    | otherwise = []
#endif

#ifdef WITH_WEB
pluginsGT :: (WorkMode SscGodTossing m) => Args -> [m ()]
pluginsGT Args {..}
    | enableWeb = [serveWebGT webPort]
    | otherwise = []
#endif

#if defined WITH_WEB && defined WITH_WALLET
walletServe
    :: SscConstraint ssc
    => Args
    -> [SendActions BiP (RawRealMode ssc) -> RawRealMode ssc ()]
walletServe Args {..} =
    if enableWallet
    then [\sendActions -> walletServeWebFull sendActions walletDebug walletDbPath
        walletRebuildDb walletPort]
    else []

walletProd
    :: SscConstraint ssc
    => Args
    -> [SendActions BiP (ProductionMode ssc) -> ProductionMode ssc ()]
walletProd = map liftPlugin . walletServe
  where
    liftPlugin = \p sa -> lift . p $ hoistSendActions getNoStatsT lift sa

walletStats
    :: SscConstraint ssc
    => Args
    -> [SendActions BiP (StatsMode ssc) -> StatsMode ssc ()]
walletStats = map (liftPlugin) . walletServe
  where
    liftPlugin = \p sa -> do
        s <- getStatsMap
        lift . p $ hoistSendActions (runStatsT' s) lift sa
#else
walletProd, walletStats :: Args -> [a]
walletProd _ = []
walletStats _ = []
#endif

main :: IO ()
main = do
    args@Args{..} <- getNodeOptions
    bracketResources (baseParams "node" args) (action args)<|MERGE_RESOLUTION|>--- conflicted
+++ resolved
@@ -20,13 +20,7 @@
 import qualified Pos.CLI              as CLI
 import           Pos.Communication    (BiP)
 import           Pos.Constants        (RunningMode (..), runningMode)
-<<<<<<< HEAD
-import           Pos.Crypto           (VssKeyPair, vssKeyGen)
-import           Pos.DHT.Real         (KademliaDHTInstance)
-=======
 import           Pos.Crypto           (SecretKey, VssKeyPair, vssKeyGen)
-import           Pos.DHT.Model        (DHTKey, DHTNodeType (..), dhtNodeType)
->>>>>>> fbc0a2bc
 import           Pos.Genesis          (genesisSecretKeys, genesisUtxo)
 import           Pos.Launcher         (BaseParams (..), LoggingParams (..),
                                        NodeParams (..), RealModeResources,
@@ -99,65 +93,37 @@
     , bpDHTKey = dhtKey
     , bpDHTExplicitInitial = CLI.dhtExplicitInitial commonArgs
     }
-<<<<<<< HEAD
-
-action :: Args -> KademliaDHTInstance -> IO ()
-action args@Args {..} inst = do
-=======
-  where
-    dhtKeyOrType
-        | supporterNode = maybe (Right DHTSupporter) Left dhtKey
-        | otherwise = maybe (Right DHTFull) Left dhtKey
-
-checkDhtKey :: Bool -> Maybe DHTKey -> Production ()
-checkDhtKey _ Nothing = pass
-checkDhtKey isSupporter (Just (dhtNodeType -> keyType))
-    | keyType == Just expectedType = pass
-    | otherwise =
-        fail $
-        case keyType of
-            Just type_' -> "Id of type " ++ (show type_') ++ " supplied"
-            _           -> "Id of unknown type supplied"
-  where
-    expectedType
-        | isSupporter = DHTSupporter
-        | otherwise = DHTFull
 
 action :: Args -> RealModeResources -> Production ()
 action args@Args {..} res = do
-    checkDhtKey supporterNode dhtKey
->>>>>>> fbc0a2bc
-    if supporterNode
-        then fail "Supporter not supported" -- runSupporterReal res (baseParams "supporter" args)
-        else do
-            systemStart <- case CLI.sscAlgo commonArgs of
-                               GodTossingAlgo -> getSystemStart (Proxy :: Proxy SscGodTossing) res args
-                               NistBeaconAlgo -> getSystemStart (Proxy :: Proxy SscNistBeacon) res args
-            currentParams <- getNodeParams args systemStart
-            let vssSK = fromJust $ npUserSecret currentParams ^. usVss
-                gtParams = gtSscParams args vssSK
-#ifdef WITH_WEB
-                currentPlugins :: (SscConstraint ssc, WorkMode ssc m) => [m ()]
-                currentPlugins = plugins args
-                currentPluginsGT :: (WorkMode SscGodTossing m) => [m ()]
-                currentPluginsGT = pluginsGT args
+    systemStart <- case CLI.sscAlgo commonArgs of
+                       GodTossingAlgo -> getSystemStart (Proxy :: Proxy SscGodTossing) res args
+                       NistBeaconAlgo -> getSystemStart (Proxy :: Proxy SscNistBeacon) res args
+    currentParams <- getNodeParams args systemStart
+    let vssSK = fromJust $ npUserSecret currentParams ^. usVss
+        gtParams = gtSscParams args vssSK
+#ifdef WITH_WEB
+        currentPlugins :: (SscConstraint ssc, WorkMode ssc m) => [m ()]
+        currentPlugins = plugins args
+        currentPluginsGT :: (WorkMode SscGodTossing m) => [m ()]
+        currentPluginsGT = pluginsGT args
 #else
-                currentPlugins :: [a]
-                currentPlugins = []
-                currentPluginsGT :: [a]
-                currentPluginsGT = []
-#endif
-            putText $ "Running using " <> show (CLI.sscAlgo commonArgs)
-            putText $ "If stats is on: " <> show enableStats
-            case (enableStats, CLI.sscAlgo commonArgs) of
-                (True, GodTossingAlgo) ->
-                    runNodeStats @SscGodTossing res (map const currentPluginsGT ++ walletStats args) currentParams gtParams
-                (True, NistBeaconAlgo) ->
-                    runNodeStats @SscNistBeacon res (map const currentPlugins ++  walletStats args) currentParams ()
-                (False, GodTossingAlgo) ->
-                    runNodeProduction @SscGodTossing res (map const currentPluginsGT ++ walletProd args) currentParams gtParams
-                (False, NistBeaconAlgo) ->
-                    runNodeProduction @SscNistBeacon res (map const currentPlugins ++ walletProd args) currentParams ()
+        currentPlugins :: [a]
+        currentPlugins = []
+        currentPluginsGT :: [a]
+        currentPluginsGT = []
+#endif
+    putText $ "Running using " <> show (CLI.sscAlgo commonArgs)
+    putText $ "If stats is on: " <> show enableStats
+    case (enableStats, CLI.sscAlgo commonArgs) of
+        (True, GodTossingAlgo) ->
+            runNodeStats @SscGodTossing res (map const currentPluginsGT ++ walletStats args) currentParams gtParams
+        (True, NistBeaconAlgo) ->
+            runNodeStats @SscNistBeacon res (map const currentPlugins ++  walletStats args) currentParams ()
+        (False, GodTossingAlgo) ->
+            runNodeProduction @SscGodTossing res (map const currentPluginsGT ++ walletProd args) currentParams gtParams
+        (False, NistBeaconAlgo) ->
+            runNodeProduction @SscNistBeacon res (map const currentPlugins ++ walletProd args) currentParams ()
 
 #ifdef DEV_MODE
 userSecretWithGenesisKey
@@ -224,22 +190,13 @@
         , npCustomUtxo =
                 genesisUtxo $
                 stakesDistr (CLI.flatDistr commonArgs) (CLI.bitcoinDistr commonArgs)
-<<<<<<< HEAD
-    , npTimeLord = timeLord
-    , npJLFile = jlPath
-    , npAttackTypes = maliciousEmulationAttacks
-    , npAttackTargets = maliciousEmulationTargets
-    , npPropagation = not (CLI.disablePropagation commonArgs)
-    , npKademliaDump = fromMaybe "kademlia.dump" kademliaDumpPath
-    }
-=======
         , npTimeLord = timeLord
         , npJLFile = jlPath
         , npAttackTypes = maliciousEmulationAttacks
         , npAttackTargets = maliciousEmulationTargets
+        , npKademliaDump = fromMaybe "kademlia.dump" kademliaDumpPath
         , npPropagation = not (CLI.disablePropagation commonArgs)
         }
->>>>>>> fbc0a2bc
 
 gtSscParams :: Args -> VssKeyPair -> GtParams
 gtSscParams Args {..} vssSK =
