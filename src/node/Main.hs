{-# LANGUAGE CPP #-}

module Main where

import           Data.List             ((!!))
import           Data.Maybe            (fromJust)
import           Data.Time.Clock.POSIX (getPOSIXTime)
import           Data.Time.Units       (toMicroseconds)
import           Formatting            (sformat, shown, (%))
import           Mockable              (Production, currentTime)
import           Node                  (hoistSendActions)
import           Serokell.Util         (sec)
import           System.Wlog           (LoggerName, WithLogger, logInfo)
import           Universum

import           Pos.Binary            ()
import qualified Pos.CLI               as CLI
import           Pos.Communication     (ActionSpec (..), OutSpecs, WorkerSpec, worker)
<<<<<<< HEAD
import           Pos.Constants         (isDevelopment)
import           Pos.Core.Types        (Timestamp (..))
import           Pos.Crypto            (SecretKey, VssKeyPair, keyGen, vssKeyGen)
=======
import           Pos.Constants         (isDevelopment, staticSysStart)
import           Pos.Crypto            (SecretKey, VssKeyPair, keyGen, noPassEncrypt,
                                        vssKeyGen)
>>>>>>> 88e33d59
import           Pos.Genesis           (genesisDevSecretKeys, genesisStakeDistribution,
                                        genesisUtxo)
import           Pos.Launcher          (BaseParams (..), LoggingParams (..),
                                        NodeParams (..), RealModeResources,
                                        bracketResources, runNodeProduction, runNodeStats,
                                        stakesDistr)
import           Pos.Shutdown          (triggerShutdown)
import           Pos.Ssc.Class         (SscConstraint)
import           Pos.Ssc.GodTossing    (GtParams (..), SscGodTossing,
                                        genesisDevVssKeyPairs)
import           Pos.Ssc.NistBeacon    (SscNistBeacon)
import           Pos.Ssc.SscAlgo       (SscAlgo (..))
import           Pos.Statistics        (getNoStatsT, getStatsMap, runStatsT')
import           Pos.Update.Context    (ucUpdateSemaphore)
import           Pos.Update.Params     (UpdateParams (..))
import           Pos.Util              (inAssertMode, mappendPair)
import           Pos.Util.BackupPhrase (keysFromPhrase)
import           Pos.Util.UserSecret   (UserSecret, peekUserSecret, usKeys, usPrimKey,
                                        usVss, writeUserSecret)
import           Pos.WorkMode          (ProductionMode, RawRealMode, StatsMode)
#ifdef WITH_WEB
import           Pos.Web               (serveWebBase, serveWebGT)
import           Pos.WorkMode          (WorkMode)
#ifdef WITH_WALLET
import           Pos.Wallet.Web        (walletServeWebFull, walletServerOuts)
#endif
#endif
import           Pos.Util.Context      (askContext)

import           NodeOptions           (Args (..), getNodeOptions)

loggingParams :: LoggerName -> Args -> LoggingParams
loggingParams tag Args{..} =
    LoggingParams
    { lpHandlerPrefix = CLI.logPrefix commonArgs
    , lpConfigPath    = CLI.logConfig commonArgs
    , lpRunnerTag = tag
    , lpEkgPort = monitorPort
    }

baseParams :: LoggerName -> Args -> IO BaseParams
baseParams loggingTag args@Args {..} = do
    filePeers <- maybe (return []) CLI.readPeersFile
                     (CLI.dhtPeersFile commonArgs)
    let allPeers = CLI.dhtPeers commonArgs ++ filePeers
    return $ BaseParams
        { bpLoggingParams = loggingParams loggingTag args
        , bpIpPort = ipPort
        , bpDHTPeers = allPeers
        , bpDHTKey = dhtKey
        , bpDHTExplicitInitial = CLI.dhtExplicitInitial commonArgs
        , bpKademliaDump = kademliaDumpPath
        }

getNodeSystemStart :: (MonadIO m) => Timestamp -> m Timestamp
getNodeSystemStart cliOrConfigSystemStart
    | cliOrConfigSystemStart >= 1400000000 =
    -- UNIX time 1400000000 is Tue, 13 May 2014 16:53:20 GMT.
    -- It was chosen arbitrarily as some date far enough in the past.
    pure cliOrConfigSystemStart
getNodeSystemStart cliOrConfigSystemStart = do
    let frameLength = timestampToSeconds cliOrConfigSystemStart
    currentPOSIXTime <- liftIO $ round <$> getPOSIXTime
    -- The whole timeline is split into frames, with the first frame starting
    -- at UNIX epoch start. We're looking for a time `t` which would be in the
    -- middle of the same frame as the current UNIX time.
    let currentFrame = currentPOSIXTime `div` frameLength
        t = currentFrame * frameLength + (frameLength `div` 2)
    pure $ Timestamp $ sec $ fromIntegral t
  where
    timestampToSeconds :: Timestamp -> Integer
    timestampToSeconds = (`div` 1000000) . toMicroseconds . getTimestamp

action :: Args -> RealModeResources -> Production ()
action args@Args {..} res = do
    systemStart <- getNodeSystemStart $ CLI.sysStart commonArgs
    logInfo $ sformat ("System start time is " % shown) systemStart
    t <- currentTime
    logInfo $ sformat ("Current time is " % shown) (Timestamp t)
    currentParams <- getNodeParams args systemStart
    let vssSK = fromJust $ npUserSecret currentParams ^. usVss
        gtParams = gtSscParams args vssSK
#ifdef WITH_WEB
        currentPlugins :: (SscConstraint ssc, WorkMode ssc m) => [m ()]
        currentPlugins = plugins args
        currentPluginsGT :: (WorkMode SscGodTossing m) => [m ()]
        currentPluginsGT = pluginsGT args
#else
        currentPlugins :: [a]
        currentPlugins = []
        currentPluginsGT :: [a]
        currentPluginsGT = []
#endif
    putText $ "Running using " <> show (CLI.sscAlgo commonArgs)
    putText $ "If stats is on: " <> show enableStats
    case (enableStats, CLI.sscAlgo commonArgs) of
        (True, GodTossingAlgo) ->
            runNodeStats @SscGodTossing res
                (convPlugins currentPluginsGT `mappendPair` walletStats args)
                currentParams gtParams
        (True, NistBeaconAlgo) ->
            runNodeStats @SscNistBeacon res
                (convPlugins currentPlugins `mappendPair`  walletStats args)
                currentParams ()
        (False, GodTossingAlgo) ->
            runNodeProduction @SscGodTossing res
                (convPlugins currentPluginsGT `mappendPair` walletProd args)
                currentParams gtParams
        (False, NistBeaconAlgo) ->
            runNodeProduction @SscNistBeacon res
                (convPlugins currentPlugins `mappendPair` walletProd args)
                currentParams ()
  where
    convPlugins = (,mempty) . map (\act -> ActionSpec $ \__vI __sA -> act)

userSecretWithGenesisKey
    :: (MonadIO m, MonadFail m) => Args -> UserSecret -> m (SecretKey, UserSecret)
userSecretWithGenesisKey Args{..} userSecret
    | isDevelopment = case devSpendingGenesisI of
          Nothing -> fetchPrimaryKey userSecret
          Just i -> do
              let sk = genesisDevSecretKeys !! i
                  us = userSecret
                       & usPrimKey .~ Just sk
                       & usKeys %~ (noPassEncrypt sk :)
              writeUserSecret us
              return (sk, us)
    | otherwise = fetchPrimaryKey userSecret

getKeyfilePath :: Args -> FilePath
getKeyfilePath Args {..}
    | isDevelopment = case devSpendingGenesisI of
          Nothing -> keyfilePath
          Just i  -> "node-" ++ show i ++ "." ++ keyfilePath
    | otherwise = keyfilePath

updateUserSecretVSS
    :: (MonadIO m, MonadFail m) => Args -> UserSecret -> m UserSecret
updateUserSecretVSS Args{..} us
    | isDevelopment = case devVssGenesisI of
          Nothing -> fillUserSecretVSS us
          Just i  -> return $ us & usVss .~ Just (genesisDevVssKeyPairs !! i)
    | otherwise = fillUserSecretVSS us

fetchPrimaryKey :: (MonadIO m, MonadFail m) => UserSecret -> m (SecretKey, UserSecret)
fetchPrimaryKey userSecret = case userSecret ^. usPrimKey of
    Just sk -> return (sk, userSecret)
    Nothing -> do
        putText "Found no signing keys in keyfile, generating random one..."
        sk <- snd <$> keyGen
        let us = userSecret & usPrimKey .~ Just sk
        writeUserSecret us
        return (sk, us)

fillUserSecretVSS :: (MonadIO m, MonadFail m) => UserSecret -> m UserSecret
fillUserSecretVSS userSecret = case userSecret ^. usVss of
    Just _  -> return userSecret
    Nothing -> do
        putText "Found no VSS keypair in keyfile, generating random one..."
        vss <- vssKeyGen
        let us = userSecret & usVss .~ Just vss
        writeUserSecret us
        return us

processUserSecret
    :: (MonadIO m, MonadFail m)
    => Args -> UserSecret -> m (SecretKey, UserSecret)
processUserSecret args@Args {..} userSecret = case backupPhrase of
    Nothing -> updateUserSecretVSS args userSecret >>= userSecretWithGenesisKey args
    Just ph -> do
        (sk, vss) <- either keyFromPhraseFailed pure $ keysFromPhrase ph
        let us = userSecret & usPrimKey .~ Just sk & usVss .~ Just vss
        writeUserSecret us
        return (sk, us)
  where
    keyFromPhraseFailed msg = fail $ "Key creation from phrase failed: " <> show msg

getNodeParams
    :: (MonadIO m, MonadFail m, MonadThrow m, WithLogger m)
    => Args -> Timestamp -> m NodeParams
getNodeParams args@Args {..} systemStart = do
    (primarySK, userSecret) <-
        userSecretWithGenesisKey args =<<
        updateUserSecretVSS args =<<
        peekUserSecret (getKeyfilePath args)
    params <- liftIO $ baseParams "node" args
    return NodeParams
        { npDbPathM = dbPath
        , npRebuildDb = rebuildDB
        , npSecretKey = primarySK
        , npUserSecret = userSecret
        , npSystemStart = systemStart
        , npBaseParams = params
        , npCustomUtxo = genesisUtxo $
              if isDevelopment
                  then stakesDistr (CLI.flatDistr commonArgs)
                                   (CLI.bitcoinDistr commonArgs)
                                   (CLI.richPoorDistr commonArgs)
                                   (CLI.expDistr commonArgs)
                  else genesisStakeDistribution
        , npTimeLord = timeLord
        , npJLFile = jlPath
        , npAttackTypes = maliciousEmulationAttacks
        , npAttackTargets = maliciousEmulationTargets
        , npPropagation = not (CLI.disablePropagation commonArgs)
        , npReportServers = CLI.reportServers commonArgs
        , npUpdateParams = UpdateParams
            { upUpdatePath = updateLatestPath
            , upUpdateWithPkg = updateWithPackage
            , upUpdateServers = CLI.updateServers commonArgs
            }
        }

gtSscParams :: Args -> VssKeyPair -> GtParams
gtSscParams Args {..} vssSK =
    GtParams
    { gtpSscEnabled = True
    , gtpVssKeyPair = vssSK
    }

#ifdef WITH_WEB
plugins :: (SscConstraint ssc, WorkMode ssc m) => Args -> [m ()]
plugins Args {..}
    | enableWeb = [serveWebBase webPort]
    | otherwise = []
#endif

#ifdef WITH_WEB
pluginsGT :: (WorkMode SscGodTossing m) => Args -> [m ()]
pluginsGT Args {..}
    | enableWeb = [serveWebGT webPort]
    | otherwise = []
#endif

updateTriggerWorker
    :: SscConstraint ssc
    => ([WorkerSpec (RawRealMode ssc)], OutSpecs)
updateTriggerWorker = first pure $ worker mempty $ \_ -> do
    logInfo "Update trigger worker is locked"
    void $ liftIO . takeMVar =<< askContext ucUpdateSemaphore
    triggerShutdown

walletServe
    :: SscConstraint ssc
    => Args
    -> ([WorkerSpec (RawRealMode ssc)], OutSpecs)
#if defined WITH_WEB && defined WITH_WALLET
walletServe Args {..} =
    if enableWallet
    then first pure $ worker walletServerOuts $ \sendActions ->
            walletServeWebFull sendActions walletDebug walletDbPath
                                           walletRebuildDb walletPort
    else updateTriggerWorker
#else
walletServe _ = updateTriggerWorker
#endif

walletProd
    :: SscConstraint ssc
    => Args
    -> ([WorkerSpec (ProductionMode ssc)], OutSpecs)
walletProd = first (map liftPlugin) . walletServe
  where
    liftPlugin (ActionSpec p) = ActionSpec $ \vI sa ->
        lift . p vI $ hoistSendActions getNoStatsT lift sa

walletStats
    :: SscConstraint ssc
    => Args
    -> ([WorkerSpec (StatsMode ssc)], OutSpecs)
walletStats = first (map liftPlugin) . walletServe
  where
    liftPlugin (ActionSpec p) = ActionSpec $ \vI sa -> do
        s <- getStatsMap
        lift . p vI $ hoistSendActions (runStatsT' s) lift sa

printFlags :: IO ()
printFlags = do
    if isDevelopment
        then putText "[Attention] We are in DEV mode"
        else putText "[Attention] We are in PRODUCTION mode"
#ifdef WITH_WEB
    putText "[Attention] Web-mode is on"
#endif
#ifdef WITH_WALLET
    putText "[Attention] Wallet-mode is on"
#endif
    inAssertMode $ putText "Asserts are ON"

main :: IO ()
main = do
    printFlags
    args <- getNodeOptions
    params <- baseParams "node" args
    bracketResources params (action args)<|MERGE_RESOLUTION|>--- conflicted
+++ resolved
@@ -16,15 +16,10 @@
 import           Pos.Binary            ()
 import qualified Pos.CLI               as CLI
 import           Pos.Communication     (ActionSpec (..), OutSpecs, WorkerSpec, worker)
-<<<<<<< HEAD
 import           Pos.Constants         (isDevelopment)
 import           Pos.Core.Types        (Timestamp (..))
-import           Pos.Crypto            (SecretKey, VssKeyPair, keyGen, vssKeyGen)
-=======
-import           Pos.Constants         (isDevelopment, staticSysStart)
 import           Pos.Crypto            (SecretKey, VssKeyPair, keyGen, noPassEncrypt,
                                         vssKeyGen)
->>>>>>> 88e33d59
 import           Pos.Genesis           (genesisDevSecretKeys, genesisStakeDistribution,
                                         genesisUtxo)
 import           Pos.Launcher          (BaseParams (..), LoggingParams (..),
