--- conflicted
+++ resolved
@@ -19,12 +19,11 @@
 import           Formatting              (build, sformat, (%))
 import           Universum
 
-<<<<<<< HEAD
 import           Pos.DB                  (MonadDB, SomeBatchOp (..))
 import qualified Pos.DB.GState           as GS
 import           Pos.Exception           (assertionFailed)
-import           Pos.Util                (NE, NewestFirst (..), OldestFirst (..),
-                                          inAssertMode)
+import           Pos.Util                (inAssertMode)
+import           Pos.Util.Chrono         (NE, NewestFirst (..), OldestFirst (..))
 import qualified Pos.Util.Modifier       as MM
 
 import           Pos.Txp.Core            (TxAux, TxUndo, TxpUndo, flattenTxPayload)
@@ -76,56 +75,6 @@
     :: (TxpGlobalApplyMode m, Default extra)
     => ApplyBlocksSettings extra (ToilT extra (DBTxp m))
     -> OldestFirst NE TxpBlund
-=======
-import           Pos.Block.Types      (Blund, Undo (undoTx))
-import           Pos.DB               (MonadDB, SomeBatchOp (..))
-import qualified Pos.DB.GState        as GS
-import           Pos.Exception        (assertionFailed)
-import           Pos.Txp.Core.Types   (TxAux, TxUndo, TxpUndo)
-import           Pos.Types            (Block, blockTxas)
-import           Pos.Util             (inAssertMode)
-import           Pos.Util.Chrono      (NE, NewestFirst (..), OldestFirst (..))
-import qualified Pos.Util.Modifier    as MM
-
-import           Pos.Txp.Toil         (BalancesView (..), BalancesView (..), DBTxp,
-                                       ToilModifier (..), ToilT, ToilVerFailure, applyToil,
-                                       rollbackToil, runDBTxp, runToilTGlobal, verifyToil)
-#ifdef WITH_EXPLORER
-import           Pos.Types              (BiSsc, HeaderHash, Timestamp, headerHash)
-import           Pos.Txp.Toil           (MemPool (..))
-#endif
-
-type TxpGlobalApplyMode m = ( WithLogger m
-                            , MonadDB m
-                            )
-
-type TxpGlobalVerifyMode m = ( WithLogger m
-                             , MonadDB m
-                             , MonadError ToilVerFailure m
-                             )
-
--- | Verify chain of blocks and return transaction undos of blocks.
-txVerifyBlocks
-    :: forall ssc m . TxpGlobalVerifyMode m
-    => OldestFirst NE (Block ssc)
-    -> m (OldestFirst NE TxpUndo)
-txVerifyBlocks newChain =
-    fst <$> runToilAction (mapM (verifyToil . getTxas) newChain)
-
--- | Apply chain of /definitely/ valid blocks to state on transactions
--- processing.
-#ifdef WITH_EXPLORER
-txApplyBlocks
-    :: (MonadThrow m, TxpGlobalApplyMode m, BiSsc ssc)
-    => OldestFirst NE (Blund ssc)
-    -> Timestamp
-    -> m SomeBatchOp
-txApplyBlocks blunds curTime = do
-#else
-txApplyBlocks
-    :: (MonadThrow m, TxpGlobalApplyMode m)
-    => OldestFirst NE (Blund ssc)
->>>>>>> 87b93241
     -> m SomeBatchOp
 applyBlocksWith ApplyBlocksSettings {..} blunds = do
     let blocks = map fst blunds
