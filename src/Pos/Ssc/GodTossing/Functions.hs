--- conflicted
+++ resolved
@@ -62,13 +62,8 @@
                                                  MainBlockHeader, SharedSeed (..),
                                                  SlotId (..), checkPubKeyAddress,
                                                  headerSlot)
-<<<<<<< HEAD
-import           Pos.Util                       (AsBinaryClass (..), deserializeM,
-                                                 diffDoubleMap)
-=======
 import           Pos.Util                       (AsBinary, deserializeM, diffDoubleMap,
                                                  serialize)
->>>>>>> 66bb7543
 
 ----------------------------------------------------------------------------
 -- Helpers
