{-# LANGUAGE FlexibleContexts      #-}
{-# LANGUAGE MultiParamTypeClasses #-}
{-# LANGUAGE TupleSections         #-}
{-# LANGUAGE ViewPatterns          #-}

-- | Instance of SscWorkersClass.

module Pos.Ssc.GodTossing.Worker.Workers
       ( -- * Instances
         -- ** instance SscWorkersClass SscGodTossing
       ) where

import           Control.Concurrent.STM                 (readTVar)
import           Control.Lens                           (view, _2, _3)
import           Control.Monad.Trans.Maybe              (runMaybeT)
import           Control.TimeWarp.Timed                 (Microsecond, Millisecond,
                                                         currentTime, for, wait)
import           Data.Tagged                            (Tagged (..))
import           Data.Time.Units                        (convertUnit)
import           Formatting                             (build, ords, sformat, shown, (%))
import           Serokell.Util.Exceptions               ()
import           System.Wlog                            (logDebug, logError, logWarning)
import           Universum

<<<<<<< HEAD
import           Pos.Communication.Methods               (sendToNeighborsSafe)
import           Pos.Constants                           (k, mpcSendInterval)
import           Pos.Crypto                              (SecretKey, randomNumber,
                                                          runSecureRandom, toPublic)
import           Pos.Slotting                            (getSlotStart, onNewSlot)
import           Pos.Ssc.Class.Workers                   (SscWorkersClass (..))
import           Pos.Ssc.GodTossing.Functions            (genCommitmentAndOpening,
                                                          genCommitmentAndOpening,
                                                          hasCommitment, hasOpening,
                                                          hasShares, isCommitmentIdx,
                                                          isOpeningIdx, isSharesIdx,
                                                          mkSignedCommitment)
import           Pos.Ssc.GodTossing.LocalData.LocalData  (localOnNewSlot,
                                                          sscProcessMessage)
import           Pos.Ssc.GodTossing.Types.Base           (Opening, SignedCommitment)
import           Pos.Ssc.GodTossing.Types.Instance       ()
import           Pos.Ssc.GodTossing.Types.Message        (InvMsg (..), MsgTag (..))
import           Pos.Ssc.GodTossing.Types.Message        (DataMsg (..))
import           Pos.Ssc.GodTossing.Types.Type           (SscGodTossing)
import           Pos.Ssc.GodTossing.Worker.SecretStorage (SecretStorage, bracket',
                                                          checkpointSecret, getSecret,
                                                          prepareSecretToNewSlot,
                                                          setSecret)
import           Pos.Ssc.GodTossing.Worker.Types         ()
import           Pos.State                               (getGlobalMpcData, getOurShares,
                                                          getParticipants, getThreshold)
import           Pos.Types                               (Address (..), EpochIndex,
                                                          LocalSlotIndex, SlotId (..),
                                                          Timestamp (..),
                                                          makePubKeyAddress)
import           Pos.Util                                (serialize)
import           Pos.WorkMode                            (WorkMode, getNodeContext,
                                                          ncDbPath, ncParticipateSsc,
                                                          ncPublicKey, ncSecretKey,
                                                          ncVssKeyPair)
=======
import           Pos.Communication.Methods              (sendToNeighborsSafe)
import           Pos.Constants                          (k, mpcSendInterval)
import           Pos.Crypto                             (PublicKey, SecretKey,
                                                         randomNumber, runSecureRandom,
                                                         toPublic)
import           Pos.Slotting                           (getSlotStart, onNewSlot)
import           Pos.Ssc.Class.Workers                  (SscWorkersClass (..))
import           Pos.Ssc.GodTossing.Functions           (genCommitmentAndOpening,
                                                         genCommitmentAndOpening,
                                                         hasCommitment, hasOpening,
                                                         hasShares, isCommitmentIdx,
                                                         isOpeningIdx, isSharesIdx,
                                                         mkSignedCommitment)
import           Pos.Ssc.GodTossing.LocalData.LocalData (localOnNewSlot,
                                                         sscProcessMessage)
import           Pos.Ssc.GodTossing.SecretStorage.State (checkpointSecret, getSecret,
                                                         prepareSecretToNewSlot,
                                                         setSecret)
import           Pos.Ssc.GodTossing.Types.Base          (Opening, SignedCommitment)
import           Pos.Ssc.GodTossing.Types.Instance      ()
import           Pos.Ssc.GodTossing.Types.Message       (DataMsg (..), InvMsg (..),
                                                         MsgTag (..))
import           Pos.Ssc.GodTossing.Types.Type          (SscGodTossing)
import           Pos.Ssc.GodTossing.Types.Types         (gtcParticipateSsc, gtcVssKeyPair)
import           Pos.State                              (getGlobalMpcData, getOurShares,
                                                         getParticipants, getThreshold)
import           Pos.Types                              (EpochIndex, LocalSlotIndex,
                                                         SlotId (..), Timestamp (..))
import           Pos.Util                               (serialize)
import           Pos.WorkMode                           (WorkMode, getNodeContext,
                                                         ncPublicKey, ncSecretKey,
                                                         ncSscContext)
>>>>>>> da1a884e
instance SscWorkersClass SscGodTossing where
    sscWorkers = Tagged [onNewSlotSsc]

onNewSlotSsc :: WorkMode SscGodTossing m => m ()
onNewSlotSsc = onNewSlot True $ \slotId-> do
    localOnNewSlot slotId
    prepareSecretToNewSlot slotId
    onNewSlotCommitment slotId
    onNewSlotOpening slotId
    onNewSlotShares slotId
    checkpointSecret

-- Commitments-related part of new slot processing
<<<<<<< HEAD
onNewSlotCommitment :: WorkMode SscGodTossing m => SecretStorage -> SlotId -> m ()
onNewSlotCommitment storage SlotId {..} = do
    ourAddr <- makePubKeyAddress . ncPublicKey <$> getNodeContext
=======
onNewSlotCommitment :: WorkMode SscGodTossing m => SlotId -> m ()
onNewSlotCommitment SlotId {..} = do
    ourPk <- ncPublicKey <$> getNodeContext
>>>>>>> da1a884e
    ourSk <- ncSecretKey <$> getNodeContext
    shouldCreateCommitment <- do
        participationEnabled <- getNodeContext >>=
            atomically . readTVar . gtcParticipateSsc . ncSscContext
        secret <- getSecret
        return $
            and [participationEnabled, isCommitmentIdx siSlot, isNothing secret]
    when shouldCreateCommitment $ do
        logDebug $ sformat ("Generating secret for "%ords%" epoch") siEpoch
        generated <- generateAndSetNewSecret ourSk siEpoch
        case generated of
            Nothing -> logWarning "I failed to generate secret for Mpc"
            Just _ -> logDebug $
                sformat ("Generated secret for "%ords%" epoch") siEpoch
    shouldSendCommitment <- do
        commitmentInBlockchain <- hasCommitment ourAddr <$> getGlobalMpcData
        return $ isCommitmentIdx siSlot && not commitmentInBlockchain
    when shouldSendCommitment $ do
        mbComm <- fmap (view _2) <$> getSecret
        whenJust mbComm $ \comm -> do
            _ <- sscProcessMessage $ DMCommitment ourAddr comm
            sendOurData CommitmentMsg siEpoch 0 ourAddr

-- Openings-related part of new slot processing
<<<<<<< HEAD
onNewSlotOpening :: WorkMode SscGodTossing m => SecretStorage -> SlotId -> m ()
onNewSlotOpening storage SlotId {..} = do
    ourAddr <- makePubKeyAddress . ncPublicKey <$> getNodeContext
=======
onNewSlotOpening :: WorkMode SscGodTossing m => SlotId -> m ()
onNewSlotOpening SlotId {..} = do
    ourPk <- ncPublicKey <$> getNodeContext
>>>>>>> da1a884e
    shouldSendOpening <- do
        globalData <- getGlobalMpcData
        let openingInBlockchain = hasOpening ourAddr globalData
        let commitmentInBlockchain = hasCommitment ourAddr globalData
        return $ and [ isOpeningIdx siSlot
                     , not openingInBlockchain
                     , commitmentInBlockchain]
    when shouldSendOpening $ do
        mbOpen <- fmap (view _3) <$> getSecret
        whenJust mbOpen $ \open -> do
            _ <- sscProcessMessage $ DMOpening ourAddr open
            sendOurData OpeningMsg siEpoch 2 ourAddr

-- Shares-related part of new slot processing
onNewSlotShares :: WorkMode SscGodTossing m => SlotId -> m ()
onNewSlotShares SlotId {..} = do
    ourAddr <- makePubKeyAddress . ncPublicKey <$> getNodeContext
    -- Send decrypted shares that others have sent us
    shouldSendShares <- do
        -- [CSL-203]: here we assume that all shares are always sent
        -- as a whole package.
        sharesInBlockchain <- hasShares ourAddr <$> getGlobalMpcData
        return $ isSharesIdx siSlot && not sharesInBlockchain
    when shouldSendShares $ do
        ourVss <- gtcVssKeyPair . ncSscContext <$> getNodeContext
        shares <- getOurShares ourVss
        let lShares = fmap serialize shares
        unless (null shares) $ do
            _ <- sscProcessMessage $ DMShares ourAddr lShares
            sendOurData SharesMsg siEpoch 4 ourAddr

sendOurData
    :: WorkMode SscGodTossing m
    => MsgTag -> EpochIndex -> LocalSlotIndex -> Address -> m ()
sendOurData msgTag epoch kMultiplier ourAddr = do
    -- Note: it's not necessary to create a new thread here, because
    -- in one invocation of onNewSlot we can't process more than one
    -- type of message.
    waitUntilSend msgTag epoch kMultiplier
    logDebug $ sformat ("Announcing our "%build) msgTag
    let msg = InvMsg {imType = msgTag, imKeys = pure ourAddr}
    sendToNeighborsSafe msg
    logDebug $ sformat ("Sent our " %build%" to neighbors") msgTag

-- | Generate new commitment and opening and use them for the current
-- epoch. 'prepareSecretToNewSlot' must be called before doing it.
--
-- Nothing is returned if node is not ready (usually it means that
-- node doesn't have recent enough blocks and needs to be
-- synchronized).
generateAndSetNewSecret
    :: WorkMode SscGodTossing m
    => SecretKey
    -> EpochIndex                         -- ^ Current epoch
    -> m (Maybe (SignedCommitment, Opening))
generateAndSetNewSecret sk epoch = do
    -- It should be safe here to perform 2 operations (get and set)
    -- which aren't grouped into a single transaction here, because if
    -- getParticipants returns 'Just res' it will always return 'Just
    -- res' unless key assumption is broken. But if it's broken,
    -- nothing else matters.
    participants <- getParticipants epoch
    case participants of
        Nothing -> return Nothing
        Just ps -> do
            let threshold = getThreshold $ length ps
            mPair <- runMaybeT (genCommitmentAndOpening threshold ps)
            case mPair of
              Just (mkSignedCommitment sk epoch -> comm, op) ->
                  Just (comm, op) <$ setSecret (toPublic sk, comm, op)
              _ -> do
                logError "Wrong participants list: can't deserialize"
                return Nothing

-- pathToSecret :: WorkMode SscGodTossing m => m (Maybe FilePath)
-- pathToSecret = fmap (</> "secret") <$> (ncDbPath <$> getNodeContext)

randomTimeInInterval
    :: WorkMode SscGodTossing m
    => Microsecond -> m Microsecond
randomTimeInInterval interval =
    -- Type applications here ensure that the same time units are used.
    (fromInteger @Microsecond) <$>
    liftIO (runSecureRandom (randomNumber n))
  where
    n = toInteger @Microsecond interval

waitUntilSend
    :: WorkMode SscGodTossing m
    => MsgTag -> EpochIndex -> LocalSlotIndex -> m ()
waitUntilSend msgTag epoch kMultiplier = do
    Timestamp beginning <-
        getSlotStart $ SlotId {siEpoch = epoch, siSlot = kMultiplier * k}
    curTime <- currentTime
    let minToSend = curTime
    let maxToSend = beginning + mpcSendInterval
    when (minToSend < maxToSend) $ do
        let delta = maxToSend - minToSend
        timeToWait <- randomTimeInInterval delta
        let ttwMillisecond :: Millisecond
            ttwMillisecond = convertUnit timeToWait
        logDebug $
            sformat ("Waiting for "%shown%" before sending "%build)
                ttwMillisecond msgTag
        wait $ for timeToWait<|MERGE_RESOLUTION|>--- conflicted
+++ resolved
@@ -22,48 +22,10 @@
 import           System.Wlog                            (logDebug, logError, logWarning)
 import           Universum
 
-<<<<<<< HEAD
-import           Pos.Communication.Methods               (sendToNeighborsSafe)
-import           Pos.Constants                           (k, mpcSendInterval)
-import           Pos.Crypto                              (SecretKey, randomNumber,
-                                                          runSecureRandom, toPublic)
-import           Pos.Slotting                            (getSlotStart, onNewSlot)
-import           Pos.Ssc.Class.Workers                   (SscWorkersClass (..))
-import           Pos.Ssc.GodTossing.Functions            (genCommitmentAndOpening,
-                                                          genCommitmentAndOpening,
-                                                          hasCommitment, hasOpening,
-                                                          hasShares, isCommitmentIdx,
-                                                          isOpeningIdx, isSharesIdx,
-                                                          mkSignedCommitment)
-import           Pos.Ssc.GodTossing.LocalData.LocalData  (localOnNewSlot,
-                                                          sscProcessMessage)
-import           Pos.Ssc.GodTossing.Types.Base           (Opening, SignedCommitment)
-import           Pos.Ssc.GodTossing.Types.Instance       ()
-import           Pos.Ssc.GodTossing.Types.Message        (InvMsg (..), MsgTag (..))
-import           Pos.Ssc.GodTossing.Types.Message        (DataMsg (..))
-import           Pos.Ssc.GodTossing.Types.Type           (SscGodTossing)
-import           Pos.Ssc.GodTossing.Worker.SecretStorage (SecretStorage, bracket',
-                                                          checkpointSecret, getSecret,
-                                                          prepareSecretToNewSlot,
-                                                          setSecret)
-import           Pos.Ssc.GodTossing.Worker.Types         ()
-import           Pos.State                               (getGlobalMpcData, getOurShares,
-                                                          getParticipants, getThreshold)
-import           Pos.Types                               (Address (..), EpochIndex,
-                                                          LocalSlotIndex, SlotId (..),
-                                                          Timestamp (..),
-                                                          makePubKeyAddress)
-import           Pos.Util                                (serialize)
-import           Pos.WorkMode                            (WorkMode, getNodeContext,
-                                                          ncDbPath, ncParticipateSsc,
-                                                          ncPublicKey, ncSecretKey,
-                                                          ncVssKeyPair)
-=======
 import           Pos.Communication.Methods              (sendToNeighborsSafe)
 import           Pos.Constants                          (k, mpcSendInterval)
-import           Pos.Crypto                             (PublicKey, SecretKey,
-                                                         randomNumber, runSecureRandom,
-                                                         toPublic)
+import           Pos.Crypto                             (SecretKey, randomNumber,
+                                                         runSecureRandom, toPublic)
 import           Pos.Slotting                           (getSlotStart, onNewSlot)
 import           Pos.Ssc.Class.Workers                  (SscWorkersClass (..))
 import           Pos.Ssc.GodTossing.Functions           (genCommitmentAndOpening,
@@ -85,13 +47,15 @@
 import           Pos.Ssc.GodTossing.Types.Types         (gtcParticipateSsc, gtcVssKeyPair)
 import           Pos.State                              (getGlobalMpcData, getOurShares,
                                                          getParticipants, getThreshold)
-import           Pos.Types                              (EpochIndex, LocalSlotIndex,
-                                                         SlotId (..), Timestamp (..))
+import           Pos.Types                              (Address (..), EpochIndex,
+                                                         LocalSlotIndex, SlotId (..),
+                                                         Timestamp (..),
+                                                         makePubKeyAddress)
 import           Pos.Util                               (serialize)
 import           Pos.WorkMode                           (WorkMode, getNodeContext,
                                                          ncPublicKey, ncSecretKey,
                                                          ncSscContext)
->>>>>>> da1a884e
+
 instance SscWorkersClass SscGodTossing where
     sscWorkers = Tagged [onNewSlotSsc]
 
@@ -105,15 +69,9 @@
     checkpointSecret
 
 -- Commitments-related part of new slot processing
-<<<<<<< HEAD
-onNewSlotCommitment :: WorkMode SscGodTossing m => SecretStorage -> SlotId -> m ()
-onNewSlotCommitment storage SlotId {..} = do
-    ourAddr <- makePubKeyAddress . ncPublicKey <$> getNodeContext
-=======
 onNewSlotCommitment :: WorkMode SscGodTossing m => SlotId -> m ()
 onNewSlotCommitment SlotId {..} = do
-    ourPk <- ncPublicKey <$> getNodeContext
->>>>>>> da1a884e
+    ourAddr <- makePubKeyAddress . ncPublicKey <$> getNodeContext
     ourSk <- ncSecretKey <$> getNodeContext
     shouldCreateCommitment <- do
         participationEnabled <- getNodeContext >>=
@@ -138,15 +96,9 @@
             sendOurData CommitmentMsg siEpoch 0 ourAddr
 
 -- Openings-related part of new slot processing
-<<<<<<< HEAD
-onNewSlotOpening :: WorkMode SscGodTossing m => SecretStorage -> SlotId -> m ()
-onNewSlotOpening storage SlotId {..} = do
-    ourAddr <- makePubKeyAddress . ncPublicKey <$> getNodeContext
-=======
 onNewSlotOpening :: WorkMode SscGodTossing m => SlotId -> m ()
 onNewSlotOpening SlotId {..} = do
-    ourPk <- ncPublicKey <$> getNodeContext
->>>>>>> da1a884e
+    ourAddr <- makePubKeyAddress . ncPublicKey <$> getNodeContext
     shouldSendOpening <- do
         globalData <- getGlobalMpcData
         let openingInBlockchain = hasOpening ourAddr globalData
