--- conflicted
+++ resolved
@@ -42,11 +42,8 @@
 import           Pos.Update.Poll.Types (DecidedProposalState (..), PollVerFailure (..),
                                         PrevValue (..), ProposalState (..), USUndo (..),
                                         UndecidedProposalState (..))
-<<<<<<< HEAD
-=======
 import           Pos.Util              (getKeys)
 
->>>>>>> a6894ae5
 ----------------------------------------------------------------------------
 -- Primitive operations, helpers
 ----------------------------------------------------------------------------
