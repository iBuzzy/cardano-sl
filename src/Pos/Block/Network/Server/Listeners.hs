{-# LANGUAGE AllowAmbiguousTypes #-}
{-# LANGUAGE Rank2Types          #-}
{-# LANGUAGE ScopedTypeVariables #-}

-- | Server which deals with blocks processing.

module Pos.Block.Network.Server.Listeners
       ( blockListeners
       , blockStubListeners
       ) where

import           Control.Lens                   (view, (^.))
import           Data.List.NonEmpty             (NonEmpty ((:|)), nonEmpty)
import qualified Data.List.NonEmpty             as NE
<<<<<<< HEAD
import           Data.Proxy                     (Proxy (..))
import           Formatting                     (build, sformat, shown, stext, (%))
import           Mockable                       (fork)
import           Node                           (ConversationActions (..),
                                                 ListenerAction (..), NodeId (..),
                                                 SendActions (..), sendTo)
import           Serokell.Util.Text             (listJson, listJsonIndent)
import           System.Wlog                    (logDebug, logError, logInfo, logWarning)
=======
import           Formatting                     (build, sformat, stext, (%))
import           Serokell.Util.Text             (listJson)
import           System.Wlog                    (logDebug, logInfo, logWarning)
>>>>>>> 3baa924d
import           Universum

import           Pos.Binary.Communication       ()
import           Pos.Block.Logic                (ClassifyHeaderRes (..),
                                                 ClassifyHeadersRes (..))
import qualified Pos.Block.Logic                as L
import           Pos.Block.Network.Announce     (announceBlock)
import           Pos.Block.Network.Request      (mkHeadersRequest, replyWithBlocksRequest)
import           Pos.Block.Network.Server.State (ProcessBlockMsgRes (..),
                                                 matchRequestedHeaders, processBlockMsg)
import           Pos.Block.Network.Types        (InConv (..), MsgBlock (..),
                                                 MsgGetBlocks (..), MsgGetHeaders (..),
                                                 MsgHeaders (..))
import           Pos.Communication.BiP          (BiP (..))
import           Pos.Communication.PeerState    (WithPeerState (..))
import           Pos.Crypto                     (hash, shortHashF)
import qualified Pos.DB                         as DB
import           Pos.DB.Error                   (DBError (DBMalformed))
<<<<<<< HEAD
import           Pos.DHT.Model                  (nodeIdToAddress)
import           Pos.Ssc.Class.Types            (Ssc (..))
=======
import           Pos.DHT.Model                  (ListenerDHT (..), MonadDHTDialog,
                                                 getUserState, replyToNode)
import           Pos.Ssc.Class                  (SscWorkersClass (..))
>>>>>>> 3baa924d
import           Pos.Types                      (Block, BlockHeader, Blund,
                                                 HasHeaderHash (..), HeaderHash, NEBlocks,
                                                 blockHeader, gbHeader, prevBlockL)
import           Pos.Util                       (inAssertMode, _neHead, _neLast)
import           Pos.Util                       (stubListenerConv, stubListenerOneMsg)
import           Pos.WorkMode                   (WorkMode)

blockListeners
<<<<<<< HEAD
    :: ( WorkMode ssc m )
    => [ListenerAction BiP m]
=======
    :: (MonadDHTDialog (MutSocketState ssc) m, WorkMode ssc m, SscWorkersClass ssc)
    => [ListenerDHT (MutSocketState ssc) m]
>>>>>>> 3baa924d
blockListeners =
    [ handleGetHeaders
    , handleGetBlocks
    , handleBlockHeaders
    , handleBlock
    ]

blockStubListeners
    :: ( Ssc ssc, Monad m )
    => Proxy ssc -> [ListenerAction BiP m]
blockStubListeners p =
    [ stubListenerConv $ (const Proxy :: Proxy ssc -> Proxy (MsgGetHeaders ssc)) p
    , stubListenerOneMsg $ (const Proxy :: Proxy ssc -> Proxy (MsgGetBlocks ssc)) p
    , stubListenerOneMsg $ (const Proxy :: Proxy ssc -> Proxy (MsgHeaders ssc)) p
    , stubListenerOneMsg $ (const Proxy :: Proxy ssc -> Proxy (MsgBlock ssc)) p
    ]

-- | Handles GetHeaders request which means client wants to get
-- headers from some checkpoints that are older than optional @to@
-- field.
handleGetHeaders
    :: forall ssc m.
<<<<<<< HEAD
       (WorkMode ssc m)
    => ListenerAction BiP m
handleGetHeaders = ListenerActionConversation $
    \__peerId __sendActions conv -> do
        (msg :: Maybe (MsgGetHeaders ssc)) <- recv conv
        whenJust msg $ \(MsgGetHeaders {..}) -> do
            logDebug "Got request on handleGetHeaders"
            headers <- getHeadersFromManyTo mghFrom mghTo
            case nonEmpty headers of
                Nothing ->
                    logWarning $ "handleGetHeaders@retrieveHeadersFromTo returned empty " <>
                                 "list, not responding to node"
                Just atLeastOneHeader ->
                    send conv $ InConv $ MsgHeaders atLeastOneHeader

handleGetBlocks
    :: forall ssc m.
       (Ssc ssc, WorkMode ssc m)
    => ListenerAction BiP m
handleGetBlocks = ListenerActionOneMsg $
    \peerId sendActions (MsgGetBlocks {..} :: MsgGetBlocks ssc) -> do
        logDebug "Got request on handleGetBlocks"
        hashes <- getHeadersFromToIncl mgbFrom mgbTo
        maybe warn (sendBlocks peerId sendActions) hashes
      where
        warn = logWarning $ "getBLocksByHeaders@retrieveHeaders returned Nothing"
        failMalformed =
            throwM $ DBMalformed $
            "hadleGetBlocks: getHeadersFromToIncl returned header that doesn't " <>
            "have corresponding block in storage."
        sendBlocks peerId sendActions hashes = do
            logDebug $ sformat
                ("handleGetBlocks: started sending blocks one-by-one: "%listJson) hashes
            forM_ hashes $ \hHash -> do
                block <- maybe failMalformed pure =<< DB.getBlock hHash
                sendTo sendActions peerId $ MsgBlock block
            logDebug "handleGetBlocks: blocks sending done"
=======
       (ResponseMode ssc m)
    => MsgGetHeaders ssc -> m ()
handleGetHeaders MsgGetHeaders {..} = do
    logDebug "Got request on handleGetHeaders"
    rhResult <- L.getHeadersFromManyTo mghFrom mghTo
    case nonEmpty rhResult of
        Nothing ->
            logWarning $
            "handleGetHeaders@retrieveHeadersFromTo returned empty " <>
            "list, not responding to node"
        Just ne -> replyToNode $ MsgHeaders ne

handleGetBlocks
    :: forall ssc m.
       (ResponseMode ssc m)
    => MsgGetBlocks ssc -> m ()
handleGetBlocks MsgGetBlocks {..} = do
    logDebug "Got request on handleGetBlocks"
    hashes <- L.getHeadersFromToIncl mgbFrom mgbTo
    maybe warn sendBlocks hashes
  where
    warn = logWarning $ "getBLocksByHeaders@retrieveHeaders returned Nothing"
    failMalformed =
        throwM $ DBMalformed $
        "hadleGetBlocks: getHeadersFromToIncl returned header that doesn't " <>
        "have corresponding block in storage."
    sendBlocks hashes = do
        logDebug $ sformat
            ("handleGetBlocks: started sending blocks one-by-one: "%listJson) hashes
        forM_ hashes $ \hHash -> do
            block <- maybe failMalformed pure =<< DB.getBlock hHash
            replyToNode $ MsgBlock block
        logDebug "handleGetBlocks: blocks sending done"
>>>>>>> 3baa924d


-- First case of 'handleBlockheaders'
handleRequestedHeaders
    :: forall ssc m.
       (WorkMode ssc m)
    => NonEmpty (BlockHeader ssc)
    -> NodeId
    -> SendActions BiP m
    -> m ()
handleRequestedHeaders headers peerId sendActions = do
    logDebug "handleRequestedHeaders: headers were requested, will process"
    classificationRes <- L.classifyHeaders headers
    let newestHeader = headers ^. _neHead
        newestHash = headerHash newestHeader
        oldestHash = headerHash $ headers ^. _neLast
    case classificationRes of
        CHsValid lcaChild -> do
            let lcaChildHash = hash lcaChild
            logDebug $ sformat validFormat lcaChildHash newestHash
            replyWithBlocksRequest lcaChildHash newestHash peerId sendActions
        CHsUseless reason ->
            logDebug $ sformat uselessFormat oldestHash newestHash reason
        CHsInvalid _ -> pass -- TODO: ban node for sending invalid block.
  where
    validFormat =
        "Received valid headers, requesting blocks from " %shortHashF % " to " %shortHashF
    uselessFormat =
        "Chain of headers from " %shortHashF % " to " %shortHashF %
        " is useless for the following reason: " %stext

-- Second case of 'handleBlockheaders'
handleUnsolicitedHeaders
    :: forall ssc m.
       (WorkMode ssc m)
    => NonEmpty (BlockHeader ssc)
    -> NodeId
    -> SendActions BiP m
    -> m ()
handleUnsolicitedHeaders (header :| []) peerId sendActions =
    handleUnsolicitedHeader header peerId sendActions
-- TODO: ban node for sending more than one unsolicited header.
handleUnsolicitedHeaders (h:|hs) _ _ = do
    logWarning "Someone sent us nonzero amount of headers we didn't expect"
    logWarning $ sformat ("Here they are: "%listJson) (h:hs)

handleUnsolicitedHeader
    :: forall ssc m.
       (WorkMode ssc m)
    => BlockHeader ssc
    -> NodeId
    -> SendActions BiP m
    -> m ()
handleUnsolicitedHeader header peerId sendActions = do
    logDebug "handleUnsolicitedHeader: single header was propagated, processing"
    classificationRes <- L.classifyNewHeader header
    -- TODO: should we set 'To' hash to hash of header or leave it unlimited?
    case classificationRes of
        CHContinues -> do
            logDebug $ sformat continuesFormat hHash
            replyWithBlocksRequest hHash hHash peerId sendActions -- exactly one block in the range
        CHAlternative -> do
            logInfo $ sformat alternativeFormat hHash
            mgh <- mkHeadersRequest (Just hHash)
            withConnectionTo sendActions peerId $ \conv -> do
                logDebug "handleUnsolicitedHeader: withConnection: sending MsgGetHeaders"
                send conv mgh
                logDebug "handleUnsolicitedHeader: withConnection: receiving MsgHeaders"
                mHeaders <- fmap inConvMsg <$> recv conv
                logDebug "handleUnsolicitedHeader: withConnection: received MsgHeaders"
                whenJust mHeaders $ \headers -> do
                    logDebug "handleUnsolicitedHeader: got some block headers"
                    if matchRequestedHeaders headers mgh
                       then handleRequestedHeaders headers peerId sendActions
                       else handleUnexpected headers peerId
        CHUseless reason -> logDebug $ sformat uselessFormat hHash reason
        CHInvalid _ -> pass -- TODO: ban node for sending invalid block.
  where
    hHash = headerHash header
    continuesFormat =
        "Header " %shortHashF %
        " is a good continuation of our chain, requesting it"
    alternativeFormat =
        "Header " %shortHashF %
        " potentially represents good alternative chain, requesting more headers"
    uselessFormat =
        "Header " %shortHashF % " is useless for the following reason: " %stext
    handleUnexpected (h:|hs) _ = do
        -- TODO: ban node for sending unsolicited header in conversation
        logWarning $ sformat
            ("handleUnsolicitedHeader: headers received were not requested, address: " % shown)
            (nodeIdToAddress peerId)
        logWarning $ sformat ("handleUnsolicitedHeader: unexpected headers: "%listJson) (h:hs)

-- | Handles MsgHeaders request, unsolicited usecase
handleBlockHeaders
    :: forall ssc m.
        (WorkMode ssc m)
    => ListenerAction BiP m
handleBlockHeaders = ListenerActionOneMsg $
    \peerId sendActions (MsgHeaders headers :: MsgHeaders ssc) -> do
        logDebug "handleBlockHeaders: got some unsolicited block header(s)"
        handleUnsolicitedHeaders headers peerId sendActions

----------------------------------------------------------------------------
-- Handle Block
----------------------------------------------------------------------------

handleBlock
    :: forall ssc m.
<<<<<<< HEAD
       (WorkMode ssc m)
    => ListenerAction BiP m
handleBlock = ListenerActionOneMsg $
    \peerId sendActions ((msg@(MsgBlock blk)) :: MsgBlock ssc) -> do
        logDebug $ sformat ("handleBlock: got block "%build) (headerHash blk)
        pbmr <- processBlockMsg msg =<< getPeerState peerId
        case pbmr of
            -- [CSL-335] Process intermediate blocks ASAP.
            PBMintermediate -> do
                logDebug $ sformat intermediateFormat (headerHash blk)
            PBMfinal blocks -> do
                logDebug "handleBlock: it was final block, launching handleBlocks"
                handleBlocks blocks peerId sendActions
            PBMunsolicited ->
                -- TODO: ban node for sending unsolicited block.
                logDebug "handleBlock: got unsolicited"
      where
        intermediateFormat = "Received intermediate block " %shortHashF

handleBlocks
    :: forall ssc m.
       (WorkMode ssc m)
    => NonEmpty (Block ssc)
    -> NodeId
    -> SendActions BiP m
    -> m ()
=======
       (ResponseMode ssc m, SscWorkersClass ssc)
    => MsgBlock ssc -> m ()
handleBlock msg@(MsgBlock blk) = do
    logDebug $ sformat ("handleBlock: got block "%build) (headerHash blk)
    pbmr <- processBlockMsg msg =<< getUserState
    case pbmr of
        -- [CSL-335] Process intermediate blocks ASAP.
        PBMintermediate -> do
            logDebug $ sformat intermediateFormat (headerHash blk)
        PBMfinal blocks -> do
            logDebug "handleBlock: it was final block, launching handleBlocks"
            handleBlocks blocks
        PBMunsolicited ->
            -- TODO: ban node for sending unsolicited block.
            logDebug "handleBlock: got unsolicited"
  where
    intermediateFormat = "Received intermediate block " %shortHashF

handleBlocks
    :: forall ssc m.
       (ResponseMode ssc m, SscWorkersClass ssc)
    => NonEmpty (Block ssc) -> m ()
>>>>>>> 3baa924d
-- Head block is the oldest one here.
handleBlocks blocks _ sendActions = do
    logDebug "handleBlocks: processing"
    inAssertMode $
        logDebug $
        sformat ("Processing sequence of blocks: " %listJson % "…") $
        fmap headerHash blocks
<<<<<<< HEAD
    maybe onNoLca (handleBlocksWithLca sendActions blocks) =<<
        lcaWithMainChain (map (view blockHeader) $ NE.reverse blocks)
=======
    maybe onNoLca (handleBlocksWithLca blocks) =<<
        L.lcaWithMainChain (map (view blockHeader) $ NE.reverse blocks)
>>>>>>> 3baa924d
    inAssertMode $ logDebug $ "Finished processing sequence of blocks"
  where
    onNoLca = logWarning $
        "Sequence of blocks can't be processed, because there is no LCA. " <>
        "Probably rollback happened in parallel"

handleBlocksWithLca :: forall ssc m.
<<<<<<< HEAD
       (WorkMode ssc m)
    => SendActions BiP m -> NonEmpty (Block ssc) -> HeaderHash ssc -> m ()
handleBlocksWithLca sendActions blocks lcaHash = do
=======
       (ResponseMode ssc m, SscWorkersClass ssc)
    => NonEmpty (Block ssc) -> HeaderHash ssc -> m ()
handleBlocksWithLca blocks lcaHash = do
>>>>>>> 3baa924d
    logDebug $ sformat lcaFmt lcaHash
    -- Head block in result is the newest one.
    toRollback <- DB.loadBlocksFromTipWhile $ \blk _ -> headerHash blk /= lcaHash
    maybe (applyWithoutRollback sendActions blocks)
          (applyWithRollback sendActions blocks lcaHash)
          (nonEmpty toRollback)
  where
    lcaFmt = "Handling block w/ LCA, which is "%shortHashF

applyWithoutRollback
    :: forall ssc m.
<<<<<<< HEAD
       (WorkMode ssc m)
    => SendActions BiP m -> NonEmpty (Block ssc) -> m ()
applyWithoutRollback sendActions blocks = do
=======
       (ResponseMode ssc m, SscWorkersClass ssc)
    => NonEmpty (Block ssc) -> m ()
applyWithoutRollback blocks = do
>>>>>>> 3baa924d
    logDebug $ sformat ("Trying to apply blocks w/o rollback: "%listJson)
        (map (view blockHeader) blocks)
    L.withBlkSemaphore applyWithoutRollbackDo >>= \case
        Left err  -> onFailedVerifyBlocks blocks err
        Right newTip -> do
            when (newTip /= newestTip) $
                logWarning $ sformat
                    ("Only blocks up to "%shortHashF%" were applied, "%
                     "newer were considered invalid")
                    newTip
            let toRelay =
                    fromMaybe (panic "Listeners#applyWithoutRollback is broken") $
                    find (\b -> b ^. headerHashG == newTip) blocks
                prefix = fmap (view blockHeader) $
                    NE.takeWhile ((/= newTip) . view headerHashG) blocks
                applied = NE.reverse (toRelay ^. blockHeader :| reverse prefix)
            relayBlock toRelay
            logDebug $ blocksAppliedMsg applied
    logDebug "Finished applying blocks w/o rollback"
  where
<<<<<<< HEAD
    oldestToApply = blocks ^. _neHead
    assumedTip = oldestToApply ^. prevBlockL
    newTip = blocks ^. _neLast . headerHashG
    applyWithoutRollbackDo :: NonEmpty (Blund ssc)
                           -> HeaderHash ssc
                           -> m (HeaderHash ssc)
    applyWithoutRollbackDo blunds tip
        | tip /= assumedTip =
            tip <$ logWarning (tipMismatchMsg "apply" tip assumedTip)
        | otherwise = newTip <$ do
            applyBlocks blunds
            logInfo $ blocksAppliedMsg @ssc blunds
            relayBlock sendActions $ fst $ NE.last blunds
=======
    newestTip = blocks ^. _neLast . headerHashG
    applyWithoutRollbackDo
        :: HeaderHash ssc -> m (Either Text (HeaderHash ssc), HeaderHash ssc)
    applyWithoutRollbackDo curTip = do
        res <- L.verifyAndApplyBlocks False blocks
        let newTip = either (const curTip) identity res
        pure (res, newTip)
>>>>>>> 3baa924d

-- | Head of @toRollback@ - the youngest block.
applyWithRollback
    :: forall ssc m.
<<<<<<< HEAD
       (WorkMode ssc m)
    => SendActions BiP m -> NonEmpty (Block ssc) -> HeaderHash ssc -> NonEmpty (Blund ssc) -> m ()
applyWithRollback sendActions toApply lca toRollback = do
=======
       (ResponseMode ssc m, SscWorkersClass ssc)
    => NonEmpty (Block ssc) -> HeaderHash ssc -> NonEmpty (Blund ssc) -> m ()
applyWithRollback toApply lca toRollback = do
>>>>>>> 3baa924d
    logDebug $ sformat ("Trying to apply blocks w/ rollback: "%listJson)
        (map (view blockHeader) toApply)
    logDebug $
        sformat ("Blocks to rollback "%listJson) (fmap headerHash toRollback)
    res <- L.withBlkSemaphore $ \curTip -> do
        res <- L.applyWithRollback toRollback toApplyAfterLca
        pure (res, either (const curTip) identity res)
    case res of
        Left err -> logWarning $ "Couldn't apply blocks with rollback: " <> err
        Right newTip -> do
            logDebug $ sformat
                ("Finished applying blocks w/ rollback, relaying new tip: "%shortHashF)
                newTip
            logDebug $ blocksRolledBackMsg toRollback
            logDebug $ blocksAppliedMsg toApply
            relayBlock $ toApply ^. _neLast
  where
    panicBrokenLca = panic "applyWithRollback: nothing after LCA :/"
    toApplyAfterLca =
        fromMaybe panicBrokenLca $ NE.nonEmpty $
        NE.dropWhile ((lca /=) . (^. prevBlockL)) toApply
<<<<<<< HEAD
    applyWithRollbackDo :: HeaderHash ssc -> m (HeaderHash ssc)
    applyWithRollbackDo tip
        | tip /= newestToRollback =
            tip <$ logWarning (tipMismatchMsg "rollback" tip newestToRollback)
        | otherwise = do
            rollbackBlocks toRollback
            logInfo $ blocksRolledBackMsg toRollback
            verRes <- verifyBlocks toApplyAfterLca
            case verRes of
                Right undos -> newTip <$ do
                    applyBlocks (NE.zip toApplyAfterLca undos)
                    logInfo $ blocksAppliedMsg toApplyAfterLca
                    relayBlock sendActions $ NE.last toApplyAfterLca
                Left errors -> tip <$ do
                    onFailedVerifyBlocks toApplyAfterLca errors
                    logDebug "Applying rollbacked blocks…"
                    applyBlocks toRollback
                    logDebug "Finished applying rollback blocks"
=======
>>>>>>> 3baa924d

relayBlock
    :: forall ssc m.
       (WorkMode ssc m)
    => SendActions BiP m -> Block ssc -> m ()
relayBlock _ (Left _)                  = pass
relayBlock sendActions (Right mainBlk) = void $ fork $ announceBlock sendActions $ mainBlk ^. gbHeader

----------------------------------------------------------------------------
-- Logging formats
----------------------------------------------------------------------------

-- TODO: ban node for it!
onFailedVerifyBlocks
    :: forall ssc m.
       (WorkMode ssc m)
    => NEBlocks ssc -> Text -> m ()
onFailedVerifyBlocks blocks err = logWarning $
    sformat ("Failed to verify blocks: "%stext%"\n  blocks = "%listJson)
            err (fmap headerHash blocks)

blocksAppliedMsg
    :: forall ssc a.
       HasHeaderHash a ssc
    => NonEmpty a -> Text
blocksAppliedMsg (block :| []) =
    sformat ("Block has been adopted "%shortHashF) (headerHash block)
blocksAppliedMsg blocks =
    sformat ("Blocks have been adopted: "%listJson) (fmap (headerHash @a @ssc) blocks)

blocksRolledBackMsg
    :: forall ssc a.
       HasHeaderHash a ssc
    => NonEmpty a -> Text
blocksRolledBackMsg =
    sformat ("Blocks have been rolled back: "%listJson) . fmap (headerHash @a @ssc)<|MERGE_RESOLUTION|>--- conflicted
+++ resolved
@@ -12,7 +12,6 @@
 import           Control.Lens                   (view, (^.))
 import           Data.List.NonEmpty             (NonEmpty ((:|)), nonEmpty)
 import qualified Data.List.NonEmpty             as NE
-<<<<<<< HEAD
 import           Data.Proxy                     (Proxy (..))
 import           Formatting                     (build, sformat, shown, stext, (%))
 import           Mockable                       (fork)
@@ -21,11 +20,6 @@
                                                  SendActions (..), sendTo)
 import           Serokell.Util.Text             (listJson, listJsonIndent)
 import           System.Wlog                    (logDebug, logError, logInfo, logWarning)
-=======
-import           Formatting                     (build, sformat, stext, (%))
-import           Serokell.Util.Text             (listJson)
-import           System.Wlog                    (logDebug, logInfo, logWarning)
->>>>>>> 3baa924d
 import           Universum
 
 import           Pos.Binary.Communication       ()
@@ -44,14 +38,8 @@
 import           Pos.Crypto                     (hash, shortHashF)
 import qualified Pos.DB                         as DB
 import           Pos.DB.Error                   (DBError (DBMalformed))
-<<<<<<< HEAD
 import           Pos.DHT.Model                  (nodeIdToAddress)
-import           Pos.Ssc.Class.Types            (Ssc (..))
-=======
-import           Pos.DHT.Model                  (ListenerDHT (..), MonadDHTDialog,
-                                                 getUserState, replyToNode)
 import           Pos.Ssc.Class                  (SscWorkersClass (..))
->>>>>>> 3baa924d
 import           Pos.Types                      (Block, BlockHeader, Blund,
                                                  HasHeaderHash (..), HeaderHash, NEBlocks,
                                                  blockHeader, gbHeader, prevBlockL)
@@ -60,13 +48,8 @@
 import           Pos.WorkMode                   (WorkMode)
 
 blockListeners
-<<<<<<< HEAD
-    :: ( WorkMode ssc m )
+    :: ( WorkMode ssc m, SscWorkersClass ssc )
     => [ListenerAction BiP m]
-=======
-    :: (MonadDHTDialog (MutSocketState ssc) m, WorkMode ssc m, SscWorkersClass ssc)
-    => [ListenerDHT (MutSocketState ssc) m]
->>>>>>> 3baa924d
 blockListeners =
     [ handleGetHeaders
     , handleGetBlocks
@@ -89,45 +72,6 @@
 -- field.
 handleGetHeaders
     :: forall ssc m.
-<<<<<<< HEAD
-       (WorkMode ssc m)
-    => ListenerAction BiP m
-handleGetHeaders = ListenerActionConversation $
-    \__peerId __sendActions conv -> do
-        (msg :: Maybe (MsgGetHeaders ssc)) <- recv conv
-        whenJust msg $ \(MsgGetHeaders {..}) -> do
-            logDebug "Got request on handleGetHeaders"
-            headers <- getHeadersFromManyTo mghFrom mghTo
-            case nonEmpty headers of
-                Nothing ->
-                    logWarning $ "handleGetHeaders@retrieveHeadersFromTo returned empty " <>
-                                 "list, not responding to node"
-                Just atLeastOneHeader ->
-                    send conv $ InConv $ MsgHeaders atLeastOneHeader
-
-handleGetBlocks
-    :: forall ssc m.
-       (Ssc ssc, WorkMode ssc m)
-    => ListenerAction BiP m
-handleGetBlocks = ListenerActionOneMsg $
-    \peerId sendActions (MsgGetBlocks {..} :: MsgGetBlocks ssc) -> do
-        logDebug "Got request on handleGetBlocks"
-        hashes <- getHeadersFromToIncl mgbFrom mgbTo
-        maybe warn (sendBlocks peerId sendActions) hashes
-      where
-        warn = logWarning $ "getBLocksByHeaders@retrieveHeaders returned Nothing"
-        failMalformed =
-            throwM $ DBMalformed $
-            "hadleGetBlocks: getHeadersFromToIncl returned header that doesn't " <>
-            "have corresponding block in storage."
-        sendBlocks peerId sendActions hashes = do
-            logDebug $ sformat
-                ("handleGetBlocks: started sending blocks one-by-one: "%listJson) hashes
-            forM_ hashes $ \hHash -> do
-                block <- maybe failMalformed pure =<< DB.getBlock hHash
-                sendTo sendActions peerId $ MsgBlock block
-            logDebug "handleGetBlocks: blocks sending done"
-=======
        (ResponseMode ssc m)
     => MsgGetHeaders ssc -> m ()
 handleGetHeaders MsgGetHeaders {..} = do
@@ -161,7 +105,6 @@
             block <- maybe failMalformed pure =<< DB.getBlock hHash
             replyToNode $ MsgBlock block
         logDebug "handleGetBlocks: blocks sending done"
->>>>>>> 3baa924d
 
 
 -- First case of 'handleBlockheaders'
@@ -272,34 +215,6 @@
 
 handleBlock
     :: forall ssc m.
-<<<<<<< HEAD
-       (WorkMode ssc m)
-    => ListenerAction BiP m
-handleBlock = ListenerActionOneMsg $
-    \peerId sendActions ((msg@(MsgBlock blk)) :: MsgBlock ssc) -> do
-        logDebug $ sformat ("handleBlock: got block "%build) (headerHash blk)
-        pbmr <- processBlockMsg msg =<< getPeerState peerId
-        case pbmr of
-            -- [CSL-335] Process intermediate blocks ASAP.
-            PBMintermediate -> do
-                logDebug $ sformat intermediateFormat (headerHash blk)
-            PBMfinal blocks -> do
-                logDebug "handleBlock: it was final block, launching handleBlocks"
-                handleBlocks blocks peerId sendActions
-            PBMunsolicited ->
-                -- TODO: ban node for sending unsolicited block.
-                logDebug "handleBlock: got unsolicited"
-      where
-        intermediateFormat = "Received intermediate block " %shortHashF
-
-handleBlocks
-    :: forall ssc m.
-       (WorkMode ssc m)
-    => NonEmpty (Block ssc)
-    -> NodeId
-    -> SendActions BiP m
-    -> m ()
-=======
        (ResponseMode ssc m, SscWorkersClass ssc)
     => MsgBlock ssc -> m ()
 handleBlock msg@(MsgBlock blk) = do
@@ -322,7 +237,6 @@
     :: forall ssc m.
        (ResponseMode ssc m, SscWorkersClass ssc)
     => NonEmpty (Block ssc) -> m ()
->>>>>>> 3baa924d
 -- Head block is the oldest one here.
 handleBlocks blocks _ sendActions = do
     logDebug "handleBlocks: processing"
@@ -330,13 +244,8 @@
         logDebug $
         sformat ("Processing sequence of blocks: " %listJson % "…") $
         fmap headerHash blocks
-<<<<<<< HEAD
     maybe onNoLca (handleBlocksWithLca sendActions blocks) =<<
-        lcaWithMainChain (map (view blockHeader) $ NE.reverse blocks)
-=======
-    maybe onNoLca (handleBlocksWithLca blocks) =<<
         L.lcaWithMainChain (map (view blockHeader) $ NE.reverse blocks)
->>>>>>> 3baa924d
     inAssertMode $ logDebug $ "Finished processing sequence of blocks"
   where
     onNoLca = logWarning $
@@ -344,15 +253,9 @@
         "Probably rollback happened in parallel"
 
 handleBlocksWithLca :: forall ssc m.
-<<<<<<< HEAD
-       (WorkMode ssc m)
+       (WorkMode ssc m, SscWorkersClass ssc)
     => SendActions BiP m -> NonEmpty (Block ssc) -> HeaderHash ssc -> m ()
 handleBlocksWithLca sendActions blocks lcaHash = do
-=======
-       (ResponseMode ssc m, SscWorkersClass ssc)
-    => NonEmpty (Block ssc) -> HeaderHash ssc -> m ()
-handleBlocksWithLca blocks lcaHash = do
->>>>>>> 3baa924d
     logDebug $ sformat lcaFmt lcaHash
     -- Head block in result is the newest one.
     toRollback <- DB.loadBlocksFromTipWhile $ \blk _ -> headerHash blk /= lcaHash
@@ -364,15 +267,9 @@
 
 applyWithoutRollback
     :: forall ssc m.
-<<<<<<< HEAD
-       (WorkMode ssc m)
+       (WorkMode ssc m, SscWorkersClass ssc)
     => SendActions BiP m -> NonEmpty (Block ssc) -> m ()
 applyWithoutRollback sendActions blocks = do
-=======
-       (ResponseMode ssc m, SscWorkersClass ssc)
-    => NonEmpty (Block ssc) -> m ()
-applyWithoutRollback blocks = do
->>>>>>> 3baa924d
     logDebug $ sformat ("Trying to apply blocks w/o rollback: "%listJson)
         (map (view blockHeader) blocks)
     L.withBlkSemaphore applyWithoutRollbackDo >>= \case
@@ -393,21 +290,6 @@
             logDebug $ blocksAppliedMsg applied
     logDebug "Finished applying blocks w/o rollback"
   where
-<<<<<<< HEAD
-    oldestToApply = blocks ^. _neHead
-    assumedTip = oldestToApply ^. prevBlockL
-    newTip = blocks ^. _neLast . headerHashG
-    applyWithoutRollbackDo :: NonEmpty (Blund ssc)
-                           -> HeaderHash ssc
-                           -> m (HeaderHash ssc)
-    applyWithoutRollbackDo blunds tip
-        | tip /= assumedTip =
-            tip <$ logWarning (tipMismatchMsg "apply" tip assumedTip)
-        | otherwise = newTip <$ do
-            applyBlocks blunds
-            logInfo $ blocksAppliedMsg @ssc blunds
-            relayBlock sendActions $ fst $ NE.last blunds
-=======
     newestTip = blocks ^. _neLast . headerHashG
     applyWithoutRollbackDo
         :: HeaderHash ssc -> m (Either Text (HeaderHash ssc), HeaderHash ssc)
@@ -415,20 +297,13 @@
         res <- L.verifyAndApplyBlocks False blocks
         let newTip = either (const curTip) identity res
         pure (res, newTip)
->>>>>>> 3baa924d
 
 -- | Head of @toRollback@ - the youngest block.
 applyWithRollback
     :: forall ssc m.
-<<<<<<< HEAD
-       (WorkMode ssc m)
+       (WorkMode ssc m, SscWorkersClass ssc)
     => SendActions BiP m -> NonEmpty (Block ssc) -> HeaderHash ssc -> NonEmpty (Blund ssc) -> m ()
 applyWithRollback sendActions toApply lca toRollback = do
-=======
-       (ResponseMode ssc m, SscWorkersClass ssc)
-    => NonEmpty (Block ssc) -> HeaderHash ssc -> NonEmpty (Blund ssc) -> m ()
-applyWithRollback toApply lca toRollback = do
->>>>>>> 3baa924d
     logDebug $ sformat ("Trying to apply blocks w/ rollback: "%listJson)
         (map (view blockHeader) toApply)
     logDebug $
@@ -450,27 +325,6 @@
     toApplyAfterLca =
         fromMaybe panicBrokenLca $ NE.nonEmpty $
         NE.dropWhile ((lca /=) . (^. prevBlockL)) toApply
-<<<<<<< HEAD
-    applyWithRollbackDo :: HeaderHash ssc -> m (HeaderHash ssc)
-    applyWithRollbackDo tip
-        | tip /= newestToRollback =
-            tip <$ logWarning (tipMismatchMsg "rollback" tip newestToRollback)
-        | otherwise = do
-            rollbackBlocks toRollback
-            logInfo $ blocksRolledBackMsg toRollback
-            verRes <- verifyBlocks toApplyAfterLca
-            case verRes of
-                Right undos -> newTip <$ do
-                    applyBlocks (NE.zip toApplyAfterLca undos)
-                    logInfo $ blocksAppliedMsg toApplyAfterLca
-                    relayBlock sendActions $ NE.last toApplyAfterLca
-                Left errors -> tip <$ do
-                    onFailedVerifyBlocks toApplyAfterLca errors
-                    logDebug "Applying rollbacked blocks…"
-                    applyBlocks toRollback
-                    logDebug "Finished applying rollback blocks"
-=======
->>>>>>> 3baa924d
 
 relayBlock
     :: forall ssc m.
