-- | This module re-exports everything from 'Pos.Block.Logic.*'.

<<<<<<< HEAD
-- | Logic of blocks processing.

module Pos.Block.Logic
       (
         -- * Common/Utils
         lcaWithMainChain
       , tipMismatchMsg
       , withBlkSemaphore
       , withBlkSemaphore_
       , needRecovery

         -- * Headers
       , ClassifyHeaderRes (..)
       , classifyNewHeader
       , ClassifyHeadersRes (..)
       , classifyHeaders
       , getHeadersFromManyTo
       , getHeadersOlderExp
       , getHeadersFromToIncl

         -- * Blocks
       , verifyAndApplyBlocks
       , rollbackBlocks
       , applyWithRollback
       , createGenesisBlock
       , createMainBlock
       , createMainBlockPure
       ) where

import           Universum

import           Control.Lens               (uses, (-=), (.=), _Wrapped)
import           Control.Monad.Catch        (try)
import           Control.Monad.Except       (ExceptT (ExceptT), MonadError (throwError),
                                             runExceptT, withExceptT)
import           Control.Monad.Trans.Maybe  (MaybeT (MaybeT), runMaybeT)
import           Data.Default               (Default (def))
import qualified Data.HashMap.Strict        as HM
import           Data.List.NonEmpty         ((<|))
import qualified Data.List.NonEmpty         as NE
import qualified Data.Text                  as T
import qualified Ether
import           Formatting                 (build, int, ords, sformat, stext, (%))
import           Paths_cardano_sl           (version)
import           Serokell.Data.Memory.Units (Byte)
import           Serokell.Util.Text         (listJson)
import           Serokell.Util.Verify       (VerificationRes (..), formatAllErrors,
                                             isVerSuccess, verResToMonadError)
import           System.Wlog                (CanLog, HasLoggerName, logDebug, logError,
                                             logInfo)

import           Pos.Binary.Class           (biSize)
import           Pos.Block.Core             (Block, BlockHeader, GenesisBlock, MainBlock,
                                             MainExtraBodyData (..),
                                             MainExtraHeaderData (..), blockHeader,
                                             genBlockLeaders, mainBlockLeaderKey,
                                             mbTxPayload)
import qualified Pos.Block.Core             as BC
import           Pos.Block.Logic.Internal   (applyBlocksUnsafe, rollbackBlocksUnsafe,
                                             toUpdateBlock, withBlkSemaphore,
                                             withBlkSemaphore_)
import           Pos.Block.Pure             (VerifyHeaderParams (..), genesisHash,
                                             mkGenesisBlock, mkMainBlock, verifyHeader,
                                             verifyHeaders)
import qualified Pos.Block.Pure             as Pure
import           Pos.Block.Types            (Blund, Undo (..))
import           Pos.Constants              (blkSecurityParam, curSoftwareVersion,
                                             epochSlots, lastKnownBlockVersion,
                                             recoveryHeadersMessage, slotSecurityParam)
import           Pos.Context                (lrcActionOnEpochReason, npSecretKey)
import           Pos.Core                   (BlockVersion (..), EpochIndex,
                                             EpochOrSlot (..), HeaderHash,
                                             IsGenesisHeader, IsMainHeader, ProxySKEither,
                                             ProxySKHeavy, SlotId (..), SlotLeaders,
                                             diffEpochOrSlot, difficultyL, epochIndexL,
                                             epochOrSlot, epochOrSlotG, flattenSlotId,
                                             gbBody, gbHeader, getEpochOrSlot, headerHash,
                                             headerHashG, headerSlotL, prevBlockL,
                                             prevBlockL)
import           Pos.Crypto                 (SecretKey, WithHash (WithHash), hash,
                                             shortHashF)
import           Pos.Data.Attributes        (mkAttributes)
import           Pos.DB                     (DBError (..), MonadDB, MonadDBCore)
import qualified Pos.DB.Block               as DB
import qualified Pos.DB.DB                  as DB
import qualified Pos.DB.GState              as GS
import           Pos.Delegation.Logic       (clearDlgMemPool, delegationVerifyBlocks,
                                             getProxyMempool)
import           Pos.Exception              (assertionFailed, reportFatalError)
import qualified Pos.Lrc.DB                 as LrcDB
import           Pos.Lrc.Error              (LrcError (..))
import           Pos.Lrc.Worker             (lrcSingleShotNoLock)
import           Pos.Reporting              (reportMisbehaviourMasked, reportingFatal)
import           Pos.Slotting.Class         (getCurrentSlot)
import           Pos.Ssc.Class              (Ssc (..), SscHelpersClass (sscDefaultPayload, sscStripPayload),
                                             SscWorkersClass (..))
import           Pos.Ssc.Extra              (sscGetLocalPayload, sscResetLocal,
                                             sscVerifyBlocks)
import           Pos.Ssc.Util               (toSscBlock)
import           Pos.Txp.Core               (TxAux (..), TxPayload, mkTxPayload,
                                             topsortTxs)
import           Pos.Txp.MemState           (clearTxpMemPool, getLocalTxsNUndo)
import           Pos.Txp.Settings           (TxpBlock, TxpGlobalSettings (..))
import           Pos.Update.Core            (UpdatePayload (..))
import qualified Pos.Update.DB              as UDB
import           Pos.Update.Logic           (clearUSMemPool, usCanCreateBlock,
                                             usPreparePayload, usVerifyBlocks)
import           Pos.Update.Poll            (PollModifier)
import           Pos.Util                   (Some (Some), maybeThrow, neZipWith3,
                                             spanSafe, _neHead, _neLast)
import           Pos.Util.Chrono            (NE, NewestFirst (..), OldestFirst (..),
                                             toNewestFirst, toOldestFirst)
import           Pos.WorkMode.Class         (WorkMode)

----------------------------------------------------------------------------
-- Common
----------------------------------------------------------------------------

-- | Common error message
tipMismatchMsg :: Text -> HeaderHash -> HeaderHash -> Text
tipMismatchMsg action storedTip attemptedTip =
    sformat
        ("Can't "%stext%" block because of tip mismatch (stored is "
         %shortHashF%", attempted is "%shortHashF%")")
        action storedTip attemptedTip

-- Usually in this method oldest header is LCA, so it can be optimized
-- by traversing from older to newer.
-- | Find LCA of headers list and main chain, including oldest
-- header's parent hash. Iterates from newest to oldest until meets
-- first header that's in main chain. O(n).
lcaWithMainChain
    :: (WorkMode ssc m)
    => OldestFirst NE (BlockHeader ssc) -> m (Maybe HeaderHash)
lcaWithMainChain headers =
    lcaProceed Nothing $
    oldestParent <| fmap headerHash (getOldestFirst headers)
  where
    oldestParent :: HeaderHash
    oldestParent = headers ^. _Wrapped . _neHead . prevBlockL
    lcaProceed prevValue (h :| others) = do
        inMain <- GS.isBlockInMainChain h
        case (others, inMain) of
            (_, False)   -> pure prevValue
            ([], True)   -> pure $ Just h
            (x:xs, True) -> lcaProceed (Just h) (x :| xs)

-- | The phrase “we're in recovery mode” is confusing because it can mean two
-- different things:
--
-- 1. Last known block is more than K slots away from the current slot, or
--    current slot isn't known.
--
-- 2. We're actually in the process of requesting blocks because we have
--    detected that #1 happened. (See 'ncRecoveryHeader' and
--    'recoveryInProgress'.)
--
-- This function checks for #1. Note that even if we're doing recovery right
-- now, 'needRecovery' will still return 'True'.
--
needRecovery :: forall ssc m. WorkMode ssc m => m Bool
needRecovery = maybe (pure True) isTooOld =<< getCurrentSlot
  where
    isTooOld currentSlot = do
        lastKnownBlockSlot <- getEpochOrSlot <$> DB.getTipBlockHeader @ssc
        let distance = getEpochOrSlot currentSlot `diffEpochOrSlot`
                       lastKnownBlockSlot
        pure (distance > slotSecurityParam)

----------------------------------------------------------------------------
-- Headers
----------------------------------------------------------------------------

-- | Result of single (new) header classification.
data ClassifyHeaderRes
    = CHContinues
      -- ^ Header is direct continuation of main chain (i.e. its
      -- parent is our tip).
    | CHAlternative
      -- ^ Header continues main or alternative chain, it's more
      -- difficult than tip.
    | CHUseless !Text
      -- ^ Header is useless.
    | CHInvalid !Text
      -- ^ Header is invalid.
    deriving (Show)

-- | Make `ClassifyHeaderRes` from list of error messages using
-- `CHRinvalid` constructor. Intended to be used with `VerificationRes`.
-- Note: this version forces computation of all error messages. It can be
-- made more efficient but less informative by using head, for example.
mkCHRinvalid :: [Text] -> ClassifyHeaderRes
mkCHRinvalid = CHInvalid . T.intercalate "; "

-- | Classify new header announced by some node. Result is represented
-- as ClassifyHeaderRes type.
classifyNewHeader
    :: (WorkMode ssc m)
    => BlockHeader ssc -> m ClassifyHeaderRes
-- Genesis headers seem useless, we can create them by ourselves.
classifyNewHeader (Left _) = pure $ CHUseless "genesis header is useless"
classifyNewHeader (Right header) = do
    curSlot <- getCurrentSlot
    tipBlock <- DB.getTipBlock
    let tipEoS= getEpochOrSlot tipBlock
    let newHeaderEoS = getEpochOrSlot header
    let newHeaderSlot = header ^. headerSlotL
    let tip = headerHash tipBlock
    -- First of all we check whether header is from current slot and
    -- ignore it if it's not.
    pure $ if
        -- Checks on slots
        | maybe False (newHeaderSlot >) curSlot ->
            CHUseless $ sformat
               ("header is for future slot: our is "%build%
                ", header's is "%build)
               curSlot newHeaderSlot
        | newHeaderEoS <= tipEoS ->
            CHUseless $ sformat
               ("header's slot "%build%
                " is less or equal than our tip's slot "%build)
               newHeaderEoS tipEoS
        -- If header's parent is our tip, we verify it against tip's header.
        | tip == header ^. prevBlockL ->
            let vhp =
                    def
                    { vhpVerifyConsensus = True
                    , vhpPrevHeader = Just $ tipBlock ^. blockHeader
                    }
                verRes = verifyHeader vhp (Right header)
            in case verRes of
                   VerSuccess        -> CHContinues
                   VerFailure errors -> mkCHRinvalid errors
        -- If header's parent is not our tip, we check whether it's
        -- more difficult than our main chain.
        | tipBlock ^. difficultyL < header ^. difficultyL -> CHAlternative
        -- If header can't continue main chain and is not more
        -- difficult than main chain, it's useless.
        | otherwise ->
            CHUseless $
            "header doesn't continue main chain and is not more difficult"

-- | Result of multiple headers classification.
data ClassifyHeadersRes ssc
    = CHsValid (BlockHeader ssc)   -- ^ Header list can be applied,
                                   --    LCA child attached.
    | CHsUseless !Text             -- ^ Header is useless.
    | CHsInvalid !Text             -- ^ Header is invalid.
    deriving (Show)

-- | Classify headers received in response to 'GetHeaders' message.
--
-- * If there are any errors in chain of headers, CHsInvalid is returned.
-- * If chain of headers is a valid continuation or alternative branch,
--    lca child is returned.
-- * If chain of headers forks from our main chain too much, CHsUseless
--    is returned, because paper suggests doing so.
-- * CHsUseless is also returned if we aren't too far behind the current slot
--    (i.e. if 'needRecovery' is false) but the newest header in the list isn't
--    from the current slot. See CSL-177.
classifyHeaders
    :: forall ssc m.
       WorkMode ssc m
    => NewestFirst NE (BlockHeader ssc)
    -> m (ClassifyHeadersRes ssc)
classifyHeaders headers = do
    tipHeader <- DB.getTipBlockHeader @ssc
    let tip = headerHash tipHeader
    haveOldestParent <- isJust <$> DB.getBlockHeader @ssc oldestParentHash
    let headersValid = isVerSuccess $
                       verifyHeaders True (headers & _Wrapped %~ toList)
    needRecovery_ <- needRecovery
    mbCurrentSlot <- getCurrentSlot
    let newestHeaderConvertedSlot =
            case newestHeader ^. epochOrSlotG of
                EpochOrSlot (Left e)  -> SlotId e 0
                EpochOrSlot (Right s) -> s
    if | not headersValid ->
             pure $ CHsInvalid "Header chain is invalid"
       | not haveOldestParent ->
             pure $ CHsInvalid
                 "Didn't manage to find block corresponding to parent \
                 \of oldest element in chain (should be one of checkpoints)"
       | newestHash == headerHash tip ->
             pure $ CHsUseless "Newest hash is the same as our tip"
       | newestHeader ^. difficultyL <= tipHeader ^. difficultyL ->
             pure $ CHsUseless
                 "Newest hash difficulty is not greater than our tip's"
       | Just currentSlot <- mbCurrentSlot,
         not needRecovery_,
         newestHeaderConvertedSlot /= currentSlot ->
             pure $ CHsUseless $ sformat
                 ("Newest header is from slot "%build%", but current slot"%
                  " is "%build%" (and we're not in recovery mode)")
                 (newestHeader ^. epochOrSlotG) currentSlot
       | otherwise -> fromMaybe uselessGeneral <$> processClassify tipHeader
  where
    newestHeader = headers ^. _Wrapped . _neHead
    newestHash = headerHash newestHeader
    oldestParentHash = headers ^. _Wrapped . _neLast . prevBlockL
    uselessGeneral =
        CHsUseless "Couldn't find lca -- maybe db state updated in the process"
    processClassify tipHeader = runMaybeT $ do
        lift $ logDebug $
            sformat ("Classifying headers: "%listJson) $ map (view headerHashG) headers
        lca <-
            MaybeT . DB.getBlockHeader =<<
            MaybeT (lcaWithMainChain $ toOldestFirst headers)
        let depthDiff = tipHeader ^. difficultyL - lca ^. difficultyL
        lcaChild <- MaybeT $ pure $
            find (\bh -> bh ^. prevBlockL == headerHash lca) headers
        pure $ if
            | hash lca == hash tipHeader -> CHsValid lcaChild
            | depthDiff < 0 -> error "classifyHeaders@depthDiff is negative"
            | depthDiff > blkSecurityParam ->
                  CHsUseless $
                  sformat ("Difficulty difference of (tip,lca) is "%int%
                           " which is more than blkSecurityParam = "%int)
                          depthDiff (blkSecurityParam :: Int)
            | otherwise -> CHsValid lcaChild

-- | Given a set of checkpoints @c@ to stop at and a terminating
-- header hash @h@, we take @h@ block (or tip if latter is @Nothing@)
-- and fetch the blocks until one of checkpoints is encountered. In
-- case we got deeper than 'recoveryHeadersMessage', we return
-- 'recoveryHeadersMessage' headers starting from the the newest
-- checkpoint that's in our main chain to the newest ones.
getHeadersFromManyTo
    :: forall ssc m.
       (MonadDB m, SscHelpersClass ssc, CanLog m, HasLoggerName m)
    => NonEmpty HeaderHash  -- ^ Checkpoints; not guaranteed to be
                            --   in any particular order
    -> Maybe HeaderHash
    -> m (Either Text (NewestFirst NE (BlockHeader ssc)))
getHeadersFromManyTo checkpoints startM = runExceptT $ do
    lift $ logDebug $
        sformat ("getHeadersFromManyTo: "%listJson%", start: "%build)
                checkpoints startM
    validCheckpoints <- toExceptT "Failed to retrieve checkpoints" $
        nonEmpty . catMaybes <$>
        mapM (DB.getBlockHeader @ssc) (toList checkpoints)
    tip <- lift GS.getTip
    unless (all ((/= tip) . headerHash) validCheckpoints) $
        throwError "Found checkpoint that is equal to our tip"
    let startFrom = fromMaybe tip startM
        parentIsCheckpoint bh =
            any (\c -> bh ^. prevBlockL == c ^. headerHashG) validCheckpoints
        whileCond bh = not (parentIsCheckpoint bh)
    headers <- toExceptT "Failed to load headers by depth" . fmap (_Wrapped nonEmpty) $
        DB.loadHeadersByDepthWhile whileCond recoveryHeadersMessage startFrom
    if parentIsCheckpoint $ headers ^. _Wrapped . _neHead
    then pure headers
    else do
        lift $ logDebug $ "getHeadersFromManyTo: giving headers in recovery mode"
        inMainCheckpoints <-
            toExceptT "Filtered set of valid checkpoints is empty" $ nonEmpty <$>
            filterM (GS.isBlockInMainChain . headerHash)
                    (toList validCheckpoints)
        lift $ logDebug $ "getHeadersFromManyTo: got checkpoints in main chain"
        let lowestCheckpoint =
                maximumBy (comparing getEpochOrSlot) inMainCheckpoints
            loadUpCond _ h = h < recoveryHeadersMessage
        up <- lift $ GS.loadHeadersUpWhile lowestCheckpoint loadUpCond
        res <- toExceptT "loadHeadersUpWhile returned empty list" $
            pure $ _Wrapped nonEmpty (toNewestFirst $ over _Wrapped (drop 1) up)
        lift $ logDebug $ "getHeadersFromManyTo: loaded non-empty list of headers, returning"
        pure res
  where
    toExceptT :: (Monad n) => Text -> n (Maybe a) -> ExceptT Text n a
    toExceptT r x = ExceptT $ maybeToRight r <$> x

-- | Given a starting point hash (we take tip if it's not in storage)
-- it returns not more than 'blkSecurityParam' blocks distributed
-- exponentially base 2 relatively to the depth in the blockchain.
getHeadersOlderExp
    :: forall ssc m.
       (MonadDB m, SscHelpersClass ssc)
    => Maybe HeaderHash -> m (OldestFirst [] HeaderHash)
getHeadersOlderExp upto = do
    tip <- GS.getTip
    let upToReal = fromMaybe tip upto
    -- Using 'blkSecurityParam + 1' because fork can happen on k+1th one.
    allHeaders <-
        toOldestFirst <$> DB.loadHeadersByDepth @ssc (blkSecurityParam + 1) upToReal
    pure $ OldestFirst $
        selectIndices
            (getOldestFirst (map headerHash allHeaders))
            (twoPowers $ length allHeaders)
  where
    -- Powers of 2
    twoPowers n
        | n < 0 = error $ "getHeadersOlderExp#twoPowers called w/" <> show n
    twoPowers 0 = []
    twoPowers 1 = [0]
    twoPowers n = (takeWhile (< (n - 1)) $ 0 : 1 : iterate (* 2) 2) ++ [n - 1]
    -- Effectively do @!i@ for any @i@ from the index list applied to
    -- source list. Index list should be increasing.
    selectIndices :: [a] -> [Int] -> [a]
    selectIndices elems ixs =
        let selGo _ [] _ = []
            selGo [] _ _ = []
            selGo ee@(e:es) ii@(i:is) skipped
                | skipped == i = e : selGo ee is skipped
                | otherwise = selGo es ii $ succ skipped
        in selGo elems ixs 0

-- CSL-396 don't load all the blocks into memory at once
-- | Given @from@ and @to@ headers where @from@ is older (not strict)
-- than @to@, and valid chain in between can be found, headers in
-- range @[from..to]@ will be found.
getHeadersFromToIncl
    :: forall ssc m .
       (MonadDB m, SscHelpersClass ssc)
    => HeaderHash -> HeaderHash -> m (Maybe (OldestFirst NE HeaderHash))
getHeadersFromToIncl older newer = runMaybeT . fmap OldestFirst $ do
    -- oldest and newest blocks do exist
    start <- MaybeT $ DB.getBlockHeader @ssc newer
    end   <- MaybeT $ DB.getBlockHeader @ssc older
    guard $ getEpochOrSlot start >= getEpochOrSlot end
    let lowerBound = getEpochOrSlot end
    if newer == older
    then pure $ one newer
    else loadHeadersDo lowerBound (one newer) $ start ^. prevBlockL
  where
    loadHeadersDo
        :: EpochOrSlot
        -> NonEmpty HeaderHash
        -> HeaderHash
        -> MaybeT m (NonEmpty HeaderHash)
    loadHeadersDo lowerBound hashes nextHash
        | nextHash == genesisHash = mzero
        | nextHash == older = pure $ nextHash <| hashes
        | otherwise = do
            nextHeader <- MaybeT $ (DB.getBlockHeader @ssc) nextHash
            guard $ getEpochOrSlot nextHeader > lowerBound
            -- hashes are being prepended so the oldest hash will be the last
            -- one to be prepended and thus the order is OldestFirst
            loadHeadersDo lowerBound (nextHash <| hashes) (nextHeader ^. prevBlockL)


----------------------------------------------------------------------------
-- Blocks verify/apply/rollback
----------------------------------------------------------------------------

-- -- CHECK: @verifyBlocksLogic
-- -- #txVerifyBlocks
-- -- #sscVerifyBlocks
-- -- #delegationVerifyBlocks
-- -- #usVerifyBlocks
-- | Verify new blocks. If parent of the first block is not our tip,
-- verification fails. This function checks everything from block, including
-- header, transactions, delegation data, SSC data, US data.
verifyBlocksPrefix
    :: forall ssc m.
       WorkMode ssc m
    => OldestFirst NE (Block ssc)
    -> m (Either Text (OldestFirst NE Undo, PollModifier))
verifyBlocksPrefix blocks = runExceptT $ do
    curSlot <- getCurrentSlot
    tipBlk <- DB.getTipBlock @ssc
    when (headerHash tipBlk /= blocks ^. _Wrapped . _neHead . prevBlockL) $
        throwError "the first block isn't based on the tip"
    leaders <-
        lrcActionOnEpochReason
        headEpoch
        (sformat
         ("Block.Logic#verifyBlocksPrefix: there are no leaders for epoch "%build) headEpoch)
        LrcDB.getLeaders
    case blocks ^. _Wrapped . _neHead of
        (Left block) ->
            when (block ^. genBlockLeaders /= leaders) $
                throwError "Genesis block leaders don't match with LRC-computed"
        _ -> pass
    (adoptedBV, adoptedBVD) <- UDB.getAdoptedBVFull
    -- We verify that data in blocks is known if protocol version used
    -- by this software is greater than or equal to adopted
    -- version. That's because:
    -- 1. Authors of this software are aware of adopted version.
    -- 2. Each issued block must be formed with respect to adopted version.
    --
    -- Comparison is quite tricky here. Table below demonstrates it.
    --
    --   Our | Adopted | Check?
    -- ————————————————————————
    -- 1.2.3 |  1.2.3  | Yes
    -- 1.2.3 |  1.2.4  | No
    -- 1.2.3 |  1.2.2  | No
    -- 1.2.3 |  1.3.2  | No
    -- 1.2.3 |  1.1.1  | Yes
    -- 2.2.8 |  1.9.9  | Yes
    --
    -- If `(major, minor)` of our version is greater than of adopted
    -- one, then check is certainly done. If it's equal, then check is
    -- done only if `alt` component is the same as adopted one. In
    -- other cases (i. e. when our `(major, minor)` is less than from
    -- adopted version) check is not done.
    let toMajMin BlockVersion {..} = (bvMajor, bvMinor)
    let lastKnownMajMin = toMajMin lastKnownBlockVersion
    let adoptedMajMin = toMajMin adoptedBV
    let dataMustBeKnown = lastKnownMajMin > adoptedMajMin
                       || lastKnownBlockVersion == adoptedBV
    -- For all issuers of blocks we're processing retrieve their PSK
    -- if any and create a hashmap of these.
    pskCerts <-
        fmap (HM.fromList . catMaybes) $
        forM (rights $ NE.toList $ blocks ^. _Wrapped) $ \b ->
        let issuer = b ^. mainBlockLeaderKey
        in fmap (issuer,) <$> GS.getPSKByIssuer issuer
    verResToMonadError formatAllErrors $
        Pure.verifyBlocks curSlot dataMustBeKnown adoptedBVD
        (Just leaders) (Just pskCerts) blocks
    _ <- withExceptT pretty $ sscVerifyBlocks (map toSscBlock blocks)
    TxpGlobalSettings {..} <- Ether.ask'
    txUndo <- withExceptT pretty $ tgsVerifyBlocks dataMustBeKnown $
        map toTxpBlock blocks
    pskUndo <- ExceptT $ delegationVerifyBlocks blocks
    (pModifier, usUndos) <- withExceptT pretty $
        usVerifyBlocks dataMustBeKnown (map toUpdateBlock blocks)
    when (length txUndo /= length pskUndo) $
        throwError "Internal error of verifyBlocksPrefix: lengths of undos don't match"
    pure ( OldestFirst $ neZipWith3 Undo
               (getOldestFirst txUndo)
               (getOldestFirst pskUndo)
               (getOldestFirst usUndos)
         , pModifier)
  where
    headEpoch = blocks ^. _Wrapped . _neHead . epochIndexL

-- [CSL-1156] Need something more elegant, at least eliminate copy-paste.
toTxpBlock
    :: forall ssc.
       Ssc ssc
    => Block ssc -> TxpBlock
toTxpBlock = bimap convertGenesis convertMain
  where
    convertGenesis :: GenesisBlock ssc -> Some IsGenesisHeader
    convertGenesis = Some . view gbHeader
    convertMain :: MainBlock ssc -> (Some IsMainHeader, TxPayload)
    convertMain blk = (Some $ blk ^. gbHeader, blk ^. gbBody . mbTxPayload)

-- | Applies blocks if they're valid. Takes one boolean flag
-- "rollback". Returns header hash of last applied block (new tip) on
-- success. Failure behaviour depends on "rollback" flag. If it's on,
-- all blocks applied inside this function will be rollbacked, so it
-- will do effectively nothing and return 'Left error'. If it's off,
-- it will try to apply as much blocks as it's possible and return
-- header hash of new tip. It's up to caller to log warning that
-- partial application happened.
verifyAndApplyBlocks
    :: (MonadDBCore m, WorkMode ssc m, SscWorkersClass ssc)
    => Bool -> OldestFirst NE (Block ssc) -> m (Either Text HeaderHash)
verifyAndApplyBlocks rollback =
    reportingFatal version . verifyAndApplyBlocksInternal True rollback

-- See the description for verifyAndApplyBlocks. This method also
-- parameterizes LRC calculation which can be turned on/off with the first
-- flag.
verifyAndApplyBlocksInternal
    :: forall ssc m. (WorkMode ssc m, SscWorkersClass ssc, MonadDBCore m)
    => Bool -> Bool -> OldestFirst NE (Block ssc) -> m (Either Text HeaderHash)
verifyAndApplyBlocksInternal lrc rollback blocks = runExceptT $ do
    tip <- GS.getTip
    let assumedTip = blocks ^. _Wrapped . _neHead . prevBlockL
    when (tip /= assumedTip) $ throwError $
        tipMismatchMsg "verify and apply" tip assumedTip
    rollingVerifyAndApply [] (spanEpoch blocks)
  where
    spanEpoch (OldestFirst (b@(Left _):|xs)) = (OldestFirst $ b:|[], OldestFirst xs)
    spanEpoch x                              = spanTail x
    spanTail = over _1 OldestFirst . over _2 OldestFirst .  -- wrap both results
                spanSafe ((==) `on` view epochIndexL) .      -- do work
                getOldestFirst                               -- unwrap argument
    -- Applies as much blocks from failed prefix as possible. Argument
    -- indicates if at least some progress was done so we should
    -- return tip. Fail otherwise.
    applyAMAP e (OldestFirst []) True                   = throwError e
    applyAMAP _ (OldestFirst []) False                  = GS.getTip
    applyAMAP e (OldestFirst (block:xs)) nothingApplied =
        lift (verifyBlocksPrefix (one block)) >>= \case
            Left e' -> applyAMAP e' (OldestFirst []) nothingApplied
            Right (OldestFirst (undo :| []), pModifier) -> do
                lift $ applyBlocksUnsafe (one (block, undo)) (Just pModifier)
                applyAMAP e (OldestFirst xs) False
            Right _ -> error "verifyAndApplyBlocksInternal: applyAMAP: \
                             \verification of one block produced more than one undo"
    -- Rollbacks and returns an error
    failWithRollback
        :: Text
        -> [NewestFirst NE (Blund ssc)]
        -> ExceptT Text m HeaderHash
    failWithRollback e toRollback = do
        lift $ mapM_ rollbackBlocks toRollback
        throwError e
    -- Calculates LRC if it's needed (no lock)
    calculateLrc epochIx =
        when lrc $ lift $ lrcSingleShotNoLock epochIx
    -- This function tries to apply a new portion of blocks (prefix
    -- and suffix). It also has aggregating parameter blunds which is
    -- collected to rollback blocks if correspondent flag is on. First
    -- list is packs of blunds -- head of this list represents blund
    -- to rollback first. This function also tries to apply as much as
    -- possible if the flag is on.
    rollingVerifyAndApply
        :: [NewestFirst NE (Blund ssc)]
        -> (OldestFirst NE (Block ssc), OldestFirst [] (Block ssc))
        -> ExceptT Text m HeaderHash
    rollingVerifyAndApply blunds (prefix, suffix) = do
        let prefixHead = prefix ^. _Wrapped . _neHead
        when (isLeft prefixHead) $ calculateLrc (prefixHead ^. epochIndexL)
        lift (verifyBlocksPrefix prefix) >>= \case
            Left failure
                | rollback  -> failWithRollback failure blunds
                | otherwise ->
                      applyAMAP failure
                                   (over _Wrapped toList prefix)
                                   (null blunds)
            Right (undos, pModifier) -> do
                let newBlunds = OldestFirst $ getOldestFirst prefix `NE.zip`
                                              getOldestFirst undos
                lift $ applyBlocksUnsafe newBlunds (Just pModifier)
                case getOldestFirst suffix of
                    [] -> GS.getTip
                    (genesis:xs) -> do
                        rollingVerifyAndApply (toNewestFirst newBlunds : blunds) $
                            spanEpoch (OldestFirst (genesis:|xs))

-- | Apply definitely valid sequence of blocks. At this point we must
-- have verified all predicates regarding block (including txs and ssc
-- data checks). We also must have taken lock on block application
-- and ensured that chain is based on our tip. Blocks will be applied
-- per-epoch, calculating lrc when needed if flag is set.
applyBlocks
    :: forall ssc m.
       (MonadDBCore m, WorkMode ssc m, SscWorkersClass ssc)
    => Bool -> Maybe PollModifier -> OldestFirst NE (Blund ssc) -> m ()
applyBlocks calculateLrc pModifier blunds = do
    when (isLeft prefixHead && calculateLrc) $
        -- Hopefully this lrc check is never triggered -- because
        -- caller most definitely should have computed lrc to verify
        -- the sequence beforehand.
        lrcSingleShotNoLock (prefixHead ^. epochIndexL)
    applyBlocksUnsafe prefix pModifier
    case getOldestFirst suffix of
        []           -> pass
        (genesis:xs) -> applyBlocks calculateLrc pModifier (OldestFirst (genesis:|xs))
  where
    prefixHead = prefix ^. _Wrapped . _neHead . _1
    (prefix, suffix) = spanEpoch blunds
    -- this version is different from one in verifyAndApply subtly,
    -- but they can be merged with some struggle.
    spanEpoch (OldestFirst (b@((Left _),_):|xs)) = (OldestFirst $ b:|[], OldestFirst xs)
    spanEpoch x                                  = spanTail x
    spanTail = over _1 OldestFirst . over _2 OldestFirst .
               spanSafe ((==) `on` view (_1 . epochIndexL)) .
               getOldestFirst

-- | Rollbacks blocks. Head must be the current tip.
rollbackBlocks
    :: (WorkMode ssc m)
    => NewestFirst NE (Blund ssc) -> m (Maybe Text)
rollbackBlocks blunds = do
    tip <- GS.getTip
    let firstToRollback = blunds ^. _Wrapped . _neHead . _1 . headerHashG
    if tip /= firstToRollback
    then pure $ Just $ tipMismatchMsg "rollback" tip firstToRollback
    else rollbackBlocksUnsafe blunds $> Nothing

-- | Rollbacks some blocks and then applies some blocks.
applyWithRollback
    :: (MonadDBCore m, WorkMode ssc m, SscWorkersClass ssc)
    => NewestFirst NE (Blund ssc)  -- ^ Blocks to rollbck
    -> OldestFirst NE (Block ssc)  -- ^ Blocks to apply
    -> m (Either Text HeaderHash)
applyWithRollback toRollback toApply = reportingFatal version $ runExceptT $ do
    tip <- GS.getTip
    when (tip /= newestToRollback) $ do
        throwError (tipMismatchMsg "rollback in 'apply with rollback'" tip newestToRollback)
    lift $ rollbackBlocksUnsafe toRollback
    tipAfterRollback <- GS.getTip
    when (tipAfterRollback /= expectedTipApply) $ do
        applyBack
        throwError (tipMismatchMsg "apply in 'apply with rollback'" tip newestToRollback)
    lift (verifyAndApplyBlocks True toApply) >>= \case
        -- We didn't succeed to apply blocks, so will apply
        -- rollbacked back.
        Left err -> do
            applyBack
            throwError err
        Right tipHash  -> pure tipHash
  where
    reApply = toOldestFirst toRollback
    applyBack = lift $ applyBlocks True Nothing reApply
    expectedTipApply = toApply ^. _Wrapped . _neHead . prevBlockL
    newestToRollback = toRollback ^. _Wrapped . _neHead . _1 . headerHashG

----------------------------------------------------------------------------
-- GenesisBlock creation
----------------------------------------------------------------------------

-- | Create genesis block if necessary.
--
-- We create genesis block for current epoch when head of currently
-- known best chain is MainBlock corresponding to one of last
-- `slotSecurityParam` slots of (i - 1)-th epoch. Main check is that
-- epoch is `(last stored epoch + 1)`, but we also don't want to
-- create genesis block on top of blocks from previous epoch which are
-- not from last slotSecurityParam slots, because it's practically
-- impossible for them to be valid.
-- [CSL-481] We can do consider doing it though.
createGenesisBlock
    :: forall ssc m.
       WorkMode ssc m
    => EpochIndex -> m (Maybe (GenesisBlock ssc))
createGenesisBlock epoch = reportingFatal version $ do
    leadersOrErr <-
        try $
        lrcActionOnEpochReason epoch "there are no leaders" LrcDB.getLeaders
    case leadersOrErr of
        Left UnknownBlocksForLrc ->
            Nothing <$ logInfo "createGenesisBlock: not enough blocks for LRC"
        Left err -> throwM err
        Right leaders -> withBlkSemaphore (createGenesisBlockDo epoch leaders)

shouldCreateGenesisBlock :: EpochIndex -> EpochOrSlot -> Bool
-- Genesis block for 0-th epoch is hardcoded.
shouldCreateGenesisBlock 0 _ = False
shouldCreateGenesisBlock epoch headEpochOrSlot =
    doCheck $ epochOrSlot (`SlotId` 0) identity headEpochOrSlot
  where
    doCheck SlotId {..} =
        siEpoch == epoch - 1 && siSlot >= epochSlots - slotSecurityParam

createGenesisBlockDo
    :: forall ssc m.
       WorkMode ssc m
    => EpochIndex
    -> SlotLeaders
    -> HeaderHash
    -> m (Maybe (GenesisBlock ssc), HeaderHash)
createGenesisBlockDo epoch leaders tip = do
    let noHeaderMsg =
            "There is no header is DB corresponding to tip from semaphore"
    tipHeader <- maybeThrow (DBMalformed noHeaderMsg) =<< DB.getBlockHeader tip
    logDebug $ sformat msgTryingFmt epoch tipHeader
    createGenesisBlockFinally tipHeader
  where
    createGenesisBlockFinally tipHeader
        | shouldCreateGenesisBlock epoch (getEpochOrSlot tipHeader) = do
            let blk = mkGenesisBlock (Just tipHeader) epoch leaders
            let newTip = headerHash blk
            runExceptT (usVerifyBlocks False (one (toUpdateBlock (Left blk)))) >>= \case
                Left err -> reportFatalError $ pretty err
                Right (pModifier, usUndos) -> do
                    let undo = def {undoUS = usUndos ^. _Wrapped . _neHead}
                    applyBlocksUnsafe (one (Left blk, undo)) (Just pModifier) $>
                        (Just blk, newTip)
        | otherwise = (Nothing, tip) <$ logShouldNot
    logShouldNot =
        logDebug
            "After we took lock for genesis block creation, we noticed that we shouldn't create it"
    msgTryingFmt =
        "We are trying to create genesis block for " %ords %
        " epoch, our tip header is\n" %build

----------------------------------------------------------------------------
-- MainBlock creation
----------------------------------------------------------------------------

-- | Create a new main block on top of best chain if possible.
-- Block can be created if:
-- • we know genesis block for epoch from given SlotId
-- • last known block is not more than 'slotSecurityParam' blocks away from
-- given SlotId
createMainBlock
    :: forall ssc m.
       (WorkMode ssc m)
    => SlotId
    -> Maybe ProxySKEither
    -> m (Either Text (MainBlock ssc))
createMainBlock sId pSk =
    reportingFatal version $ withBlkSemaphore createMainBlockDo
  where
    msgFmt = "We are trying to create main block, our tip header is\n"%build
    createMainBlockDo tip = do
        tipHeader <- DB.getTipBlockHeader
        logInfo $ sformat msgFmt tipHeader
        canWrtUs <- usCanCreateBlock
        case (canCreateBlock sId tipHeader, canWrtUs) of
            (_, False) ->
                return (Left "this software can't create block", tip)
            (Nothing, True)  -> convertRes tip <$>
                runExceptT (createMainBlockFinish sId pSk tipHeader)
            (Just err, True) -> return (Left err, tip)
    convertRes oldTip (Left e) = (Left e, oldTip)
    convertRes _ (Right blk)   = (Right blk, headerHash blk)

canCreateBlock :: SlotId -> BlockHeader ssc -> Maybe Text
canCreateBlock sId tipHeader
    | sId > maxSlotId = Just "slot id is too big, we don't know recent block"
    | (EpochOrSlot $ Right sId) <= headSlot =
        Just "slot id is not greater than one from the tip block"
    | otherwise = Nothing
  where
    headSlot = getEpochOrSlot tipHeader
    addSafe si =
        si {siSlot = min (epochSlots - 1) (siSlot si + slotSecurityParam)}
    maxSlotId = addSafe $ epochOrSlot (`SlotId` 0) identity headSlot

-- Create main block and apply it, if block passed checks,
-- otherwise clear mem pools and try again.
-- Returns valid block or fail.
-- Here we assume that blkSemaphore has been taken.
createMainBlockFinish
    :: forall ssc m.
       (WorkMode ssc m)
    => SlotId
    -> Maybe ProxySKEither
    -> BlockHeader ssc
    -> ExceptT Text m (MainBlock ssc)
createMainBlockFinish slotId pSk prevHeader = do
    unchecked@(uncheckedBlock, _, _) <- createBlundFromMemPool
    (block, undo, pModifier) <-
        verifyCreatedBlock uncheckedBlock >>=
        either fallbackCreateBlock (const $ pure unchecked)
    logDebug "Created main block/undos, applying"
    lift $ block <$ applyBlocksUnsafe (one (Right block, undo)) (Just pModifier)
  where
    createBlundFromMemPool :: ExceptT Text m (MainBlock ssc, Undo, PollModifier)
    createBlundFromMemPool = do
        -- Get MemPool
        (localTxs, txUndo) <- getLocalTxsNUndo
        sscData <- sscGetLocalPayload @ssc slotId
        usPayload <- note onNoUS =<< lift (usPreparePayload slotId)
        (localPSKs, pskUndo) <- lift getProxyMempool
        -- Create block
        let convertTx (txId, txAux) = WithHash (taTx txAux) txId
        sortedTxs <- maybe onBrokenTopo pure $ topsortTxs convertTx localTxs
        sk <- Ether.asks' npSecretKey
        -- 100 bytes is substracted to account for different unexpected
        -- overhead.  You can see that in bitcoin blocks are 1-2kB less
        -- than limit. So i guess it's fine in general.
        sizeLimit <- (\x -> bool 0 (x - 100) (x > 100)) <$> UDB.getMaxBlockSize
        block <- createMainBlockPure
            sizeLimit prevHeader (map snd sortedTxs) pSk
            slotId localPSKs sscData usPayload sk
        lift $ logInfo $ "Created main block of size: " <> show (biSize block)
        -- Create undo
        (pModifier, verUndo) <-
            runExceptT (usVerifyBlocks False (one (toUpdateBlock (Right block)))) >>=
            either (const $ throwError "Couldn't get pModifier while creating MainBlock") pure
        undo <- Undo <$> (reverse <$> foldM (prependToUndo txUndo) [] sortedTxs)
                     <*> pure pskUndo
                     <*> pure (verUndo ^. _Wrapped . _neHead)
        () <- (undo `deepseq` block) `deepseq` pure ()
        pure (block, undo, pModifier)
    onBrokenTopo = throwError "Topology of local transactions is broken!"
    onAbsentUndo = throwError "Undo for tx from local transactions not found"
    onNoUS = "can't obtain US payload to create block"
    prependToUndo txUndo undos tx =
        case (:undos) <$> HM.lookup (fst tx) txUndo of
            Just res -> pure res
            Nothing  -> onAbsentUndo
    verifyCreatedBlock :: MainBlock ssc -> ExceptT Text m (Either Text ())
    verifyCreatedBlock block = lift $ void <$> verifyBlocksPrefix (one (Right block))
    clearMempools = do
        clearTxpMemPool
        sscResetLocal
        clearUSMemPool
        clearDlgMemPool
    fallbackCreateBlock :: Text -> ExceptT Text m (MainBlock ssc, Undo, PollModifier)
    fallbackCreateBlock er = do
        logError $ sformat ("We've created bad main block: "%stext) er
        lift $ reportMisbehaviourMasked version $
            sformat ("We've created bad main block: "%build) er
        logDebug $ "Creating empty block"
        clearMempools
        emptyBlund@(emptyBlock, _, _) <- createBlundFromMemPool
        verifyCreatedBlock emptyBlock >>=
            either (assertionFailed . sformat ("We couldn't create even block with empty payload: "%stext))
            (const $ pure emptyBlund)

createMainBlockPure
    :: forall m ssc .
       (MonadError Text m, SscHelpersClass ssc)
    => Byte                   -- ^ Block size limit (real max.value)
    -> BlockHeader ssc
    -> [TxAux]
    -> Maybe ProxySKEither
    -> SlotId
    -> [ProxySKHeavy]
    -> SscPayload ssc
    -> UpdatePayload
    -> SecretKey
    -> m (MainBlock ssc)
createMainBlockPure limit prevHeader txs pSk sId psks sscData usPayload sk =
    flip evalStateT limit $ do
        -- default ssc to put in case we won't fit a normal one
        let defSsc = (sscDefaultPayload @ssc (siSlot sId) :: SscPayload ssc)

        -- account for block header and serialization overhead, etc;
        let musthaveBody = BC.MainBody
                (fromMaybe (error "createMainBlockPure: impossible") $ mkTxPayload mempty)
                defSsc [] def
        musthaveBlock <-
            either throwError pure $
            mkMainBlock (Just prevHeader) sId sk pSk musthaveBody extraH extraB
        let mhbSize = biSize musthaveBlock
        when (mhbSize > limit) $ throwError $
            "Musthave block size is more than limit: " <> show mhbSize
        identity -= biSize musthaveBlock

        -- include ssc data limited with max half of block space if it's possible
        sscPayload <- ifM (uses identity (<= biSize defSsc)) (pure defSsc) $ do
            halfLeft <- uses identity (`div` 2)
            -- halfLeft > 0, otherwize sscStripPayload may fail
            let sscPayload = sscStripPayload @ssc halfLeft sscData
            flip (maybe $ pure defSsc) sscPayload $ \sscP -> do
                -- we subtract size of empty map because it's
                -- already included in musthaveBlock
                identity -= (biSize sscP - biSize defSsc)
                pure sscP

        -- include delegation certificates and US payload
        let prioritizeUS = even (flattenSlotId sId)
        (psks', usPayload') <-
            if prioritizeUS then do
                usPayload' <- includeUSPayload
                psks' <- takeSome psks
                return (psks', usPayload')
            else do
                psks' <- takeSome psks
                usPayload' <- includeUSPayload
                return (psks', usPayload')
        -- include transactions
        txs' <- takeSome txs
        -- return the resulting block
        txPayload <- either throwError pure $ mkTxPayload txs'
        let body = BC.MainBody txPayload sscPayload psks' usPayload'
        mkMainBlock (Just prevHeader) sId sk pSk body extraH extraB
  where
    -- take from a list until the limit is exhausted or the list ends
    takeSome lst = do
        let go lim [] = (lim, [])
            go lim (x:xs) =
                let len = fromIntegral $ biSize x
                in if len > lim
                     then (lim, [])
                     else over _2 (x:) $ go (lim - len) xs
        (lim', pref) <- go <$> use identity <*> pure lst
        identity .= lim'
        return pref
    -- include UpdatePayload if we have space for it (not very precise
    -- because we have already counted empty payload but whatever)
    includeUSPayload = do
        lim <- use identity
        let len = fromIntegral $ biSize usPayload
        if len <= lim
            then (identity -= len) >> return usPayload
            else return def
    -- other stuff
    extraB = MainExtraBodyData (mkAttributes ())
    extraH =
        MainExtraHeaderData
            lastKnownBlockVersion
            curSoftwareVersion
            (mkAttributes ())
=======
{-# OPTIONS_GHC -F -pgmF autoexporter #-}
>>>>>>> eb7d5974
<|MERGE_RESOLUTION|>--- conflicted
+++ resolved
@@ -1,972 +1,3 @@
 -- | This module re-exports everything from 'Pos.Block.Logic.*'.
 
-<<<<<<< HEAD
--- | Logic of blocks processing.
-
-module Pos.Block.Logic
-       (
-         -- * Common/Utils
-         lcaWithMainChain
-       , tipMismatchMsg
-       , withBlkSemaphore
-       , withBlkSemaphore_
-       , needRecovery
-
-         -- * Headers
-       , ClassifyHeaderRes (..)
-       , classifyNewHeader
-       , ClassifyHeadersRes (..)
-       , classifyHeaders
-       , getHeadersFromManyTo
-       , getHeadersOlderExp
-       , getHeadersFromToIncl
-
-         -- * Blocks
-       , verifyAndApplyBlocks
-       , rollbackBlocks
-       , applyWithRollback
-       , createGenesisBlock
-       , createMainBlock
-       , createMainBlockPure
-       ) where
-
-import           Universum
-
-import           Control.Lens               (uses, (-=), (.=), _Wrapped)
-import           Control.Monad.Catch        (try)
-import           Control.Monad.Except       (ExceptT (ExceptT), MonadError (throwError),
-                                             runExceptT, withExceptT)
-import           Control.Monad.Trans.Maybe  (MaybeT (MaybeT), runMaybeT)
-import           Data.Default               (Default (def))
-import qualified Data.HashMap.Strict        as HM
-import           Data.List.NonEmpty         ((<|))
-import qualified Data.List.NonEmpty         as NE
-import qualified Data.Text                  as T
-import qualified Ether
-import           Formatting                 (build, int, ords, sformat, stext, (%))
-import           Paths_cardano_sl           (version)
-import           Serokell.Data.Memory.Units (Byte)
-import           Serokell.Util.Text         (listJson)
-import           Serokell.Util.Verify       (VerificationRes (..), formatAllErrors,
-                                             isVerSuccess, verResToMonadError)
-import           System.Wlog                (CanLog, HasLoggerName, logDebug, logError,
-                                             logInfo)
-
-import           Pos.Binary.Class           (biSize)
-import           Pos.Block.Core             (Block, BlockHeader, GenesisBlock, MainBlock,
-                                             MainExtraBodyData (..),
-                                             MainExtraHeaderData (..), blockHeader,
-                                             genBlockLeaders, mainBlockLeaderKey,
-                                             mbTxPayload)
-import qualified Pos.Block.Core             as BC
-import           Pos.Block.Logic.Internal   (applyBlocksUnsafe, rollbackBlocksUnsafe,
-                                             toUpdateBlock, withBlkSemaphore,
-                                             withBlkSemaphore_)
-import           Pos.Block.Pure             (VerifyHeaderParams (..), genesisHash,
-                                             mkGenesisBlock, mkMainBlock, verifyHeader,
-                                             verifyHeaders)
-import qualified Pos.Block.Pure             as Pure
-import           Pos.Block.Types            (Blund, Undo (..))
-import           Pos.Constants              (blkSecurityParam, curSoftwareVersion,
-                                             epochSlots, lastKnownBlockVersion,
-                                             recoveryHeadersMessage, slotSecurityParam)
-import           Pos.Context                (lrcActionOnEpochReason, npSecretKey)
-import           Pos.Core                   (BlockVersion (..), EpochIndex,
-                                             EpochOrSlot (..), HeaderHash,
-                                             IsGenesisHeader, IsMainHeader, ProxySKEither,
-                                             ProxySKHeavy, SlotId (..), SlotLeaders,
-                                             diffEpochOrSlot, difficultyL, epochIndexL,
-                                             epochOrSlot, epochOrSlotG, flattenSlotId,
-                                             gbBody, gbHeader, getEpochOrSlot, headerHash,
-                                             headerHashG, headerSlotL, prevBlockL,
-                                             prevBlockL)
-import           Pos.Crypto                 (SecretKey, WithHash (WithHash), hash,
-                                             shortHashF)
-import           Pos.Data.Attributes        (mkAttributes)
-import           Pos.DB                     (DBError (..), MonadDB, MonadDBCore)
-import qualified Pos.DB.Block               as DB
-import qualified Pos.DB.DB                  as DB
-import qualified Pos.DB.GState              as GS
-import           Pos.Delegation.Logic       (clearDlgMemPool, delegationVerifyBlocks,
-                                             getProxyMempool)
-import           Pos.Exception              (assertionFailed, reportFatalError)
-import qualified Pos.Lrc.DB                 as LrcDB
-import           Pos.Lrc.Error              (LrcError (..))
-import           Pos.Lrc.Worker             (lrcSingleShotNoLock)
-import           Pos.Reporting              (reportMisbehaviourMasked, reportingFatal)
-import           Pos.Slotting.Class         (getCurrentSlot)
-import           Pos.Ssc.Class              (Ssc (..), SscHelpersClass (sscDefaultPayload, sscStripPayload),
-                                             SscWorkersClass (..))
-import           Pos.Ssc.Extra              (sscGetLocalPayload, sscResetLocal,
-                                             sscVerifyBlocks)
-import           Pos.Ssc.Util               (toSscBlock)
-import           Pos.Txp.Core               (TxAux (..), TxPayload, mkTxPayload,
-                                             topsortTxs)
-import           Pos.Txp.MemState           (clearTxpMemPool, getLocalTxsNUndo)
-import           Pos.Txp.Settings           (TxpBlock, TxpGlobalSettings (..))
-import           Pos.Update.Core            (UpdatePayload (..))
-import qualified Pos.Update.DB              as UDB
-import           Pos.Update.Logic           (clearUSMemPool, usCanCreateBlock,
-                                             usPreparePayload, usVerifyBlocks)
-import           Pos.Update.Poll            (PollModifier)
-import           Pos.Util                   (Some (Some), maybeThrow, neZipWith3,
-                                             spanSafe, _neHead, _neLast)
-import           Pos.Util.Chrono            (NE, NewestFirst (..), OldestFirst (..),
-                                             toNewestFirst, toOldestFirst)
-import           Pos.WorkMode.Class         (WorkMode)
-
-----------------------------------------------------------------------------
--- Common
-----------------------------------------------------------------------------
-
--- | Common error message
-tipMismatchMsg :: Text -> HeaderHash -> HeaderHash -> Text
-tipMismatchMsg action storedTip attemptedTip =
-    sformat
-        ("Can't "%stext%" block because of tip mismatch (stored is "
-         %shortHashF%", attempted is "%shortHashF%")")
-        action storedTip attemptedTip
-
--- Usually in this method oldest header is LCA, so it can be optimized
--- by traversing from older to newer.
--- | Find LCA of headers list and main chain, including oldest
--- header's parent hash. Iterates from newest to oldest until meets
--- first header that's in main chain. O(n).
-lcaWithMainChain
-    :: (WorkMode ssc m)
-    => OldestFirst NE (BlockHeader ssc) -> m (Maybe HeaderHash)
-lcaWithMainChain headers =
-    lcaProceed Nothing $
-    oldestParent <| fmap headerHash (getOldestFirst headers)
-  where
-    oldestParent :: HeaderHash
-    oldestParent = headers ^. _Wrapped . _neHead . prevBlockL
-    lcaProceed prevValue (h :| others) = do
-        inMain <- GS.isBlockInMainChain h
-        case (others, inMain) of
-            (_, False)   -> pure prevValue
-            ([], True)   -> pure $ Just h
-            (x:xs, True) -> lcaProceed (Just h) (x :| xs)
-
--- | The phrase “we're in recovery mode” is confusing because it can mean two
--- different things:
---
--- 1. Last known block is more than K slots away from the current slot, or
---    current slot isn't known.
---
--- 2. We're actually in the process of requesting blocks because we have
---    detected that #1 happened. (See 'ncRecoveryHeader' and
---    'recoveryInProgress'.)
---
--- This function checks for #1. Note that even if we're doing recovery right
--- now, 'needRecovery' will still return 'True'.
---
-needRecovery :: forall ssc m. WorkMode ssc m => m Bool
-needRecovery = maybe (pure True) isTooOld =<< getCurrentSlot
-  where
-    isTooOld currentSlot = do
-        lastKnownBlockSlot <- getEpochOrSlot <$> DB.getTipBlockHeader @ssc
-        let distance = getEpochOrSlot currentSlot `diffEpochOrSlot`
-                       lastKnownBlockSlot
-        pure (distance > slotSecurityParam)
-
-----------------------------------------------------------------------------
--- Headers
-----------------------------------------------------------------------------
-
--- | Result of single (new) header classification.
-data ClassifyHeaderRes
-    = CHContinues
-      -- ^ Header is direct continuation of main chain (i.e. its
-      -- parent is our tip).
-    | CHAlternative
-      -- ^ Header continues main or alternative chain, it's more
-      -- difficult than tip.
-    | CHUseless !Text
-      -- ^ Header is useless.
-    | CHInvalid !Text
-      -- ^ Header is invalid.
-    deriving (Show)
-
--- | Make `ClassifyHeaderRes` from list of error messages using
--- `CHRinvalid` constructor. Intended to be used with `VerificationRes`.
--- Note: this version forces computation of all error messages. It can be
--- made more efficient but less informative by using head, for example.
-mkCHRinvalid :: [Text] -> ClassifyHeaderRes
-mkCHRinvalid = CHInvalid . T.intercalate "; "
-
--- | Classify new header announced by some node. Result is represented
--- as ClassifyHeaderRes type.
-classifyNewHeader
-    :: (WorkMode ssc m)
-    => BlockHeader ssc -> m ClassifyHeaderRes
--- Genesis headers seem useless, we can create them by ourselves.
-classifyNewHeader (Left _) = pure $ CHUseless "genesis header is useless"
-classifyNewHeader (Right header) = do
-    curSlot <- getCurrentSlot
-    tipBlock <- DB.getTipBlock
-    let tipEoS= getEpochOrSlot tipBlock
-    let newHeaderEoS = getEpochOrSlot header
-    let newHeaderSlot = header ^. headerSlotL
-    let tip = headerHash tipBlock
-    -- First of all we check whether header is from current slot and
-    -- ignore it if it's not.
-    pure $ if
-        -- Checks on slots
-        | maybe False (newHeaderSlot >) curSlot ->
-            CHUseless $ sformat
-               ("header is for future slot: our is "%build%
-                ", header's is "%build)
-               curSlot newHeaderSlot
-        | newHeaderEoS <= tipEoS ->
-            CHUseless $ sformat
-               ("header's slot "%build%
-                " is less or equal than our tip's slot "%build)
-               newHeaderEoS tipEoS
-        -- If header's parent is our tip, we verify it against tip's header.
-        | tip == header ^. prevBlockL ->
-            let vhp =
-                    def
-                    { vhpVerifyConsensus = True
-                    , vhpPrevHeader = Just $ tipBlock ^. blockHeader
-                    }
-                verRes = verifyHeader vhp (Right header)
-            in case verRes of
-                   VerSuccess        -> CHContinues
-                   VerFailure errors -> mkCHRinvalid errors
-        -- If header's parent is not our tip, we check whether it's
-        -- more difficult than our main chain.
-        | tipBlock ^. difficultyL < header ^. difficultyL -> CHAlternative
-        -- If header can't continue main chain and is not more
-        -- difficult than main chain, it's useless.
-        | otherwise ->
-            CHUseless $
-            "header doesn't continue main chain and is not more difficult"
-
--- | Result of multiple headers classification.
-data ClassifyHeadersRes ssc
-    = CHsValid (BlockHeader ssc)   -- ^ Header list can be applied,
-                                   --    LCA child attached.
-    | CHsUseless !Text             -- ^ Header is useless.
-    | CHsInvalid !Text             -- ^ Header is invalid.
-    deriving (Show)
-
--- | Classify headers received in response to 'GetHeaders' message.
---
--- * If there are any errors in chain of headers, CHsInvalid is returned.
--- * If chain of headers is a valid continuation or alternative branch,
---    lca child is returned.
--- * If chain of headers forks from our main chain too much, CHsUseless
---    is returned, because paper suggests doing so.
--- * CHsUseless is also returned if we aren't too far behind the current slot
---    (i.e. if 'needRecovery' is false) but the newest header in the list isn't
---    from the current slot. See CSL-177.
-classifyHeaders
-    :: forall ssc m.
-       WorkMode ssc m
-    => NewestFirst NE (BlockHeader ssc)
-    -> m (ClassifyHeadersRes ssc)
-classifyHeaders headers = do
-    tipHeader <- DB.getTipBlockHeader @ssc
-    let tip = headerHash tipHeader
-    haveOldestParent <- isJust <$> DB.getBlockHeader @ssc oldestParentHash
-    let headersValid = isVerSuccess $
-                       verifyHeaders True (headers & _Wrapped %~ toList)
-    needRecovery_ <- needRecovery
-    mbCurrentSlot <- getCurrentSlot
-    let newestHeaderConvertedSlot =
-            case newestHeader ^. epochOrSlotG of
-                EpochOrSlot (Left e)  -> SlotId e 0
-                EpochOrSlot (Right s) -> s
-    if | not headersValid ->
-             pure $ CHsInvalid "Header chain is invalid"
-       | not haveOldestParent ->
-             pure $ CHsInvalid
-                 "Didn't manage to find block corresponding to parent \
-                 \of oldest element in chain (should be one of checkpoints)"
-       | newestHash == headerHash tip ->
-             pure $ CHsUseless "Newest hash is the same as our tip"
-       | newestHeader ^. difficultyL <= tipHeader ^. difficultyL ->
-             pure $ CHsUseless
-                 "Newest hash difficulty is not greater than our tip's"
-       | Just currentSlot <- mbCurrentSlot,
-         not needRecovery_,
-         newestHeaderConvertedSlot /= currentSlot ->
-             pure $ CHsUseless $ sformat
-                 ("Newest header is from slot "%build%", but current slot"%
-                  " is "%build%" (and we're not in recovery mode)")
-                 (newestHeader ^. epochOrSlotG) currentSlot
-       | otherwise -> fromMaybe uselessGeneral <$> processClassify tipHeader
-  where
-    newestHeader = headers ^. _Wrapped . _neHead
-    newestHash = headerHash newestHeader
-    oldestParentHash = headers ^. _Wrapped . _neLast . prevBlockL
-    uselessGeneral =
-        CHsUseless "Couldn't find lca -- maybe db state updated in the process"
-    processClassify tipHeader = runMaybeT $ do
-        lift $ logDebug $
-            sformat ("Classifying headers: "%listJson) $ map (view headerHashG) headers
-        lca <-
-            MaybeT . DB.getBlockHeader =<<
-            MaybeT (lcaWithMainChain $ toOldestFirst headers)
-        let depthDiff = tipHeader ^. difficultyL - lca ^. difficultyL
-        lcaChild <- MaybeT $ pure $
-            find (\bh -> bh ^. prevBlockL == headerHash lca) headers
-        pure $ if
-            | hash lca == hash tipHeader -> CHsValid lcaChild
-            | depthDiff < 0 -> error "classifyHeaders@depthDiff is negative"
-            | depthDiff > blkSecurityParam ->
-                  CHsUseless $
-                  sformat ("Difficulty difference of (tip,lca) is "%int%
-                           " which is more than blkSecurityParam = "%int)
-                          depthDiff (blkSecurityParam :: Int)
-            | otherwise -> CHsValid lcaChild
-
--- | Given a set of checkpoints @c@ to stop at and a terminating
--- header hash @h@, we take @h@ block (or tip if latter is @Nothing@)
--- and fetch the blocks until one of checkpoints is encountered. In
--- case we got deeper than 'recoveryHeadersMessage', we return
--- 'recoveryHeadersMessage' headers starting from the the newest
--- checkpoint that's in our main chain to the newest ones.
-getHeadersFromManyTo
-    :: forall ssc m.
-       (MonadDB m, SscHelpersClass ssc, CanLog m, HasLoggerName m)
-    => NonEmpty HeaderHash  -- ^ Checkpoints; not guaranteed to be
-                            --   in any particular order
-    -> Maybe HeaderHash
-    -> m (Either Text (NewestFirst NE (BlockHeader ssc)))
-getHeadersFromManyTo checkpoints startM = runExceptT $ do
-    lift $ logDebug $
-        sformat ("getHeadersFromManyTo: "%listJson%", start: "%build)
-                checkpoints startM
-    validCheckpoints <- toExceptT "Failed to retrieve checkpoints" $
-        nonEmpty . catMaybes <$>
-        mapM (DB.getBlockHeader @ssc) (toList checkpoints)
-    tip <- lift GS.getTip
-    unless (all ((/= tip) . headerHash) validCheckpoints) $
-        throwError "Found checkpoint that is equal to our tip"
-    let startFrom = fromMaybe tip startM
-        parentIsCheckpoint bh =
-            any (\c -> bh ^. prevBlockL == c ^. headerHashG) validCheckpoints
-        whileCond bh = not (parentIsCheckpoint bh)
-    headers <- toExceptT "Failed to load headers by depth" . fmap (_Wrapped nonEmpty) $
-        DB.loadHeadersByDepthWhile whileCond recoveryHeadersMessage startFrom
-    if parentIsCheckpoint $ headers ^. _Wrapped . _neHead
-    then pure headers
-    else do
-        lift $ logDebug $ "getHeadersFromManyTo: giving headers in recovery mode"
-        inMainCheckpoints <-
-            toExceptT "Filtered set of valid checkpoints is empty" $ nonEmpty <$>
-            filterM (GS.isBlockInMainChain . headerHash)
-                    (toList validCheckpoints)
-        lift $ logDebug $ "getHeadersFromManyTo: got checkpoints in main chain"
-        let lowestCheckpoint =
-                maximumBy (comparing getEpochOrSlot) inMainCheckpoints
-            loadUpCond _ h = h < recoveryHeadersMessage
-        up <- lift $ GS.loadHeadersUpWhile lowestCheckpoint loadUpCond
-        res <- toExceptT "loadHeadersUpWhile returned empty list" $
-            pure $ _Wrapped nonEmpty (toNewestFirst $ over _Wrapped (drop 1) up)
-        lift $ logDebug $ "getHeadersFromManyTo: loaded non-empty list of headers, returning"
-        pure res
-  where
-    toExceptT :: (Monad n) => Text -> n (Maybe a) -> ExceptT Text n a
-    toExceptT r x = ExceptT $ maybeToRight r <$> x
-
--- | Given a starting point hash (we take tip if it's not in storage)
--- it returns not more than 'blkSecurityParam' blocks distributed
--- exponentially base 2 relatively to the depth in the blockchain.
-getHeadersOlderExp
-    :: forall ssc m.
-       (MonadDB m, SscHelpersClass ssc)
-    => Maybe HeaderHash -> m (OldestFirst [] HeaderHash)
-getHeadersOlderExp upto = do
-    tip <- GS.getTip
-    let upToReal = fromMaybe tip upto
-    -- Using 'blkSecurityParam + 1' because fork can happen on k+1th one.
-    allHeaders <-
-        toOldestFirst <$> DB.loadHeadersByDepth @ssc (blkSecurityParam + 1) upToReal
-    pure $ OldestFirst $
-        selectIndices
-            (getOldestFirst (map headerHash allHeaders))
-            (twoPowers $ length allHeaders)
-  where
-    -- Powers of 2
-    twoPowers n
-        | n < 0 = error $ "getHeadersOlderExp#twoPowers called w/" <> show n
-    twoPowers 0 = []
-    twoPowers 1 = [0]
-    twoPowers n = (takeWhile (< (n - 1)) $ 0 : 1 : iterate (* 2) 2) ++ [n - 1]
-    -- Effectively do @!i@ for any @i@ from the index list applied to
-    -- source list. Index list should be increasing.
-    selectIndices :: [a] -> [Int] -> [a]
-    selectIndices elems ixs =
-        let selGo _ [] _ = []
-            selGo [] _ _ = []
-            selGo ee@(e:es) ii@(i:is) skipped
-                | skipped == i = e : selGo ee is skipped
-                | otherwise = selGo es ii $ succ skipped
-        in selGo elems ixs 0
-
--- CSL-396 don't load all the blocks into memory at once
--- | Given @from@ and @to@ headers where @from@ is older (not strict)
--- than @to@, and valid chain in between can be found, headers in
--- range @[from..to]@ will be found.
-getHeadersFromToIncl
-    :: forall ssc m .
-       (MonadDB m, SscHelpersClass ssc)
-    => HeaderHash -> HeaderHash -> m (Maybe (OldestFirst NE HeaderHash))
-getHeadersFromToIncl older newer = runMaybeT . fmap OldestFirst $ do
-    -- oldest and newest blocks do exist
-    start <- MaybeT $ DB.getBlockHeader @ssc newer
-    end   <- MaybeT $ DB.getBlockHeader @ssc older
-    guard $ getEpochOrSlot start >= getEpochOrSlot end
-    let lowerBound = getEpochOrSlot end
-    if newer == older
-    then pure $ one newer
-    else loadHeadersDo lowerBound (one newer) $ start ^. prevBlockL
-  where
-    loadHeadersDo
-        :: EpochOrSlot
-        -> NonEmpty HeaderHash
-        -> HeaderHash
-        -> MaybeT m (NonEmpty HeaderHash)
-    loadHeadersDo lowerBound hashes nextHash
-        | nextHash == genesisHash = mzero
-        | nextHash == older = pure $ nextHash <| hashes
-        | otherwise = do
-            nextHeader <- MaybeT $ (DB.getBlockHeader @ssc) nextHash
-            guard $ getEpochOrSlot nextHeader > lowerBound
-            -- hashes are being prepended so the oldest hash will be the last
-            -- one to be prepended and thus the order is OldestFirst
-            loadHeadersDo lowerBound (nextHash <| hashes) (nextHeader ^. prevBlockL)
-
-
-----------------------------------------------------------------------------
--- Blocks verify/apply/rollback
-----------------------------------------------------------------------------
-
--- -- CHECK: @verifyBlocksLogic
--- -- #txVerifyBlocks
--- -- #sscVerifyBlocks
--- -- #delegationVerifyBlocks
--- -- #usVerifyBlocks
--- | Verify new blocks. If parent of the first block is not our tip,
--- verification fails. This function checks everything from block, including
--- header, transactions, delegation data, SSC data, US data.
-verifyBlocksPrefix
-    :: forall ssc m.
-       WorkMode ssc m
-    => OldestFirst NE (Block ssc)
-    -> m (Either Text (OldestFirst NE Undo, PollModifier))
-verifyBlocksPrefix blocks = runExceptT $ do
-    curSlot <- getCurrentSlot
-    tipBlk <- DB.getTipBlock @ssc
-    when (headerHash tipBlk /= blocks ^. _Wrapped . _neHead . prevBlockL) $
-        throwError "the first block isn't based on the tip"
-    leaders <-
-        lrcActionOnEpochReason
-        headEpoch
-        (sformat
-         ("Block.Logic#verifyBlocksPrefix: there are no leaders for epoch "%build) headEpoch)
-        LrcDB.getLeaders
-    case blocks ^. _Wrapped . _neHead of
-        (Left block) ->
-            when (block ^. genBlockLeaders /= leaders) $
-                throwError "Genesis block leaders don't match with LRC-computed"
-        _ -> pass
-    (adoptedBV, adoptedBVD) <- UDB.getAdoptedBVFull
-    -- We verify that data in blocks is known if protocol version used
-    -- by this software is greater than or equal to adopted
-    -- version. That's because:
-    -- 1. Authors of this software are aware of adopted version.
-    -- 2. Each issued block must be formed with respect to adopted version.
-    --
-    -- Comparison is quite tricky here. Table below demonstrates it.
-    --
-    --   Our | Adopted | Check?
-    -- ————————————————————————
-    -- 1.2.3 |  1.2.3  | Yes
-    -- 1.2.3 |  1.2.4  | No
-    -- 1.2.3 |  1.2.2  | No
-    -- 1.2.3 |  1.3.2  | No
-    -- 1.2.3 |  1.1.1  | Yes
-    -- 2.2.8 |  1.9.9  | Yes
-    --
-    -- If `(major, minor)` of our version is greater than of adopted
-    -- one, then check is certainly done. If it's equal, then check is
-    -- done only if `alt` component is the same as adopted one. In
-    -- other cases (i. e. when our `(major, minor)` is less than from
-    -- adopted version) check is not done.
-    let toMajMin BlockVersion {..} = (bvMajor, bvMinor)
-    let lastKnownMajMin = toMajMin lastKnownBlockVersion
-    let adoptedMajMin = toMajMin adoptedBV
-    let dataMustBeKnown = lastKnownMajMin > adoptedMajMin
-                       || lastKnownBlockVersion == adoptedBV
-    -- For all issuers of blocks we're processing retrieve their PSK
-    -- if any and create a hashmap of these.
-    pskCerts <-
-        fmap (HM.fromList . catMaybes) $
-        forM (rights $ NE.toList $ blocks ^. _Wrapped) $ \b ->
-        let issuer = b ^. mainBlockLeaderKey
-        in fmap (issuer,) <$> GS.getPSKByIssuer issuer
-    verResToMonadError formatAllErrors $
-        Pure.verifyBlocks curSlot dataMustBeKnown adoptedBVD
-        (Just leaders) (Just pskCerts) blocks
-    _ <- withExceptT pretty $ sscVerifyBlocks (map toSscBlock blocks)
-    TxpGlobalSettings {..} <- Ether.ask'
-    txUndo <- withExceptT pretty $ tgsVerifyBlocks dataMustBeKnown $
-        map toTxpBlock blocks
-    pskUndo <- ExceptT $ delegationVerifyBlocks blocks
-    (pModifier, usUndos) <- withExceptT pretty $
-        usVerifyBlocks dataMustBeKnown (map toUpdateBlock blocks)
-    when (length txUndo /= length pskUndo) $
-        throwError "Internal error of verifyBlocksPrefix: lengths of undos don't match"
-    pure ( OldestFirst $ neZipWith3 Undo
-               (getOldestFirst txUndo)
-               (getOldestFirst pskUndo)
-               (getOldestFirst usUndos)
-         , pModifier)
-  where
-    headEpoch = blocks ^. _Wrapped . _neHead . epochIndexL
-
--- [CSL-1156] Need something more elegant, at least eliminate copy-paste.
-toTxpBlock
-    :: forall ssc.
-       Ssc ssc
-    => Block ssc -> TxpBlock
-toTxpBlock = bimap convertGenesis convertMain
-  where
-    convertGenesis :: GenesisBlock ssc -> Some IsGenesisHeader
-    convertGenesis = Some . view gbHeader
-    convertMain :: MainBlock ssc -> (Some IsMainHeader, TxPayload)
-    convertMain blk = (Some $ blk ^. gbHeader, blk ^. gbBody . mbTxPayload)
-
--- | Applies blocks if they're valid. Takes one boolean flag
--- "rollback". Returns header hash of last applied block (new tip) on
--- success. Failure behaviour depends on "rollback" flag. If it's on,
--- all blocks applied inside this function will be rollbacked, so it
--- will do effectively nothing and return 'Left error'. If it's off,
--- it will try to apply as much blocks as it's possible and return
--- header hash of new tip. It's up to caller to log warning that
--- partial application happened.
-verifyAndApplyBlocks
-    :: (MonadDBCore m, WorkMode ssc m, SscWorkersClass ssc)
-    => Bool -> OldestFirst NE (Block ssc) -> m (Either Text HeaderHash)
-verifyAndApplyBlocks rollback =
-    reportingFatal version . verifyAndApplyBlocksInternal True rollback
-
--- See the description for verifyAndApplyBlocks. This method also
--- parameterizes LRC calculation which can be turned on/off with the first
--- flag.
-verifyAndApplyBlocksInternal
-    :: forall ssc m. (WorkMode ssc m, SscWorkersClass ssc, MonadDBCore m)
-    => Bool -> Bool -> OldestFirst NE (Block ssc) -> m (Either Text HeaderHash)
-verifyAndApplyBlocksInternal lrc rollback blocks = runExceptT $ do
-    tip <- GS.getTip
-    let assumedTip = blocks ^. _Wrapped . _neHead . prevBlockL
-    when (tip /= assumedTip) $ throwError $
-        tipMismatchMsg "verify and apply" tip assumedTip
-    rollingVerifyAndApply [] (spanEpoch blocks)
-  where
-    spanEpoch (OldestFirst (b@(Left _):|xs)) = (OldestFirst $ b:|[], OldestFirst xs)
-    spanEpoch x                              = spanTail x
-    spanTail = over _1 OldestFirst . over _2 OldestFirst .  -- wrap both results
-                spanSafe ((==) `on` view epochIndexL) .      -- do work
-                getOldestFirst                               -- unwrap argument
-    -- Applies as much blocks from failed prefix as possible. Argument
-    -- indicates if at least some progress was done so we should
-    -- return tip. Fail otherwise.
-    applyAMAP e (OldestFirst []) True                   = throwError e
-    applyAMAP _ (OldestFirst []) False                  = GS.getTip
-    applyAMAP e (OldestFirst (block:xs)) nothingApplied =
-        lift (verifyBlocksPrefix (one block)) >>= \case
-            Left e' -> applyAMAP e' (OldestFirst []) nothingApplied
-            Right (OldestFirst (undo :| []), pModifier) -> do
-                lift $ applyBlocksUnsafe (one (block, undo)) (Just pModifier)
-                applyAMAP e (OldestFirst xs) False
-            Right _ -> error "verifyAndApplyBlocksInternal: applyAMAP: \
-                             \verification of one block produced more than one undo"
-    -- Rollbacks and returns an error
-    failWithRollback
-        :: Text
-        -> [NewestFirst NE (Blund ssc)]
-        -> ExceptT Text m HeaderHash
-    failWithRollback e toRollback = do
-        lift $ mapM_ rollbackBlocks toRollback
-        throwError e
-    -- Calculates LRC if it's needed (no lock)
-    calculateLrc epochIx =
-        when lrc $ lift $ lrcSingleShotNoLock epochIx
-    -- This function tries to apply a new portion of blocks (prefix
-    -- and suffix). It also has aggregating parameter blunds which is
-    -- collected to rollback blocks if correspondent flag is on. First
-    -- list is packs of blunds -- head of this list represents blund
-    -- to rollback first. This function also tries to apply as much as
-    -- possible if the flag is on.
-    rollingVerifyAndApply
-        :: [NewestFirst NE (Blund ssc)]
-        -> (OldestFirst NE (Block ssc), OldestFirst [] (Block ssc))
-        -> ExceptT Text m HeaderHash
-    rollingVerifyAndApply blunds (prefix, suffix) = do
-        let prefixHead = prefix ^. _Wrapped . _neHead
-        when (isLeft prefixHead) $ calculateLrc (prefixHead ^. epochIndexL)
-        lift (verifyBlocksPrefix prefix) >>= \case
-            Left failure
-                | rollback  -> failWithRollback failure blunds
-                | otherwise ->
-                      applyAMAP failure
-                                   (over _Wrapped toList prefix)
-                                   (null blunds)
-            Right (undos, pModifier) -> do
-                let newBlunds = OldestFirst $ getOldestFirst prefix `NE.zip`
-                                              getOldestFirst undos
-                lift $ applyBlocksUnsafe newBlunds (Just pModifier)
-                case getOldestFirst suffix of
-                    [] -> GS.getTip
-                    (genesis:xs) -> do
-                        rollingVerifyAndApply (toNewestFirst newBlunds : blunds) $
-                            spanEpoch (OldestFirst (genesis:|xs))
-
--- | Apply definitely valid sequence of blocks. At this point we must
--- have verified all predicates regarding block (including txs and ssc
--- data checks). We also must have taken lock on block application
--- and ensured that chain is based on our tip. Blocks will be applied
--- per-epoch, calculating lrc when needed if flag is set.
-applyBlocks
-    :: forall ssc m.
-       (MonadDBCore m, WorkMode ssc m, SscWorkersClass ssc)
-    => Bool -> Maybe PollModifier -> OldestFirst NE (Blund ssc) -> m ()
-applyBlocks calculateLrc pModifier blunds = do
-    when (isLeft prefixHead && calculateLrc) $
-        -- Hopefully this lrc check is never triggered -- because
-        -- caller most definitely should have computed lrc to verify
-        -- the sequence beforehand.
-        lrcSingleShotNoLock (prefixHead ^. epochIndexL)
-    applyBlocksUnsafe prefix pModifier
-    case getOldestFirst suffix of
-        []           -> pass
-        (genesis:xs) -> applyBlocks calculateLrc pModifier (OldestFirst (genesis:|xs))
-  where
-    prefixHead = prefix ^. _Wrapped . _neHead . _1
-    (prefix, suffix) = spanEpoch blunds
-    -- this version is different from one in verifyAndApply subtly,
-    -- but they can be merged with some struggle.
-    spanEpoch (OldestFirst (b@((Left _),_):|xs)) = (OldestFirst $ b:|[], OldestFirst xs)
-    spanEpoch x                                  = spanTail x
-    spanTail = over _1 OldestFirst . over _2 OldestFirst .
-               spanSafe ((==) `on` view (_1 . epochIndexL)) .
-               getOldestFirst
-
--- | Rollbacks blocks. Head must be the current tip.
-rollbackBlocks
-    :: (WorkMode ssc m)
-    => NewestFirst NE (Blund ssc) -> m (Maybe Text)
-rollbackBlocks blunds = do
-    tip <- GS.getTip
-    let firstToRollback = blunds ^. _Wrapped . _neHead . _1 . headerHashG
-    if tip /= firstToRollback
-    then pure $ Just $ tipMismatchMsg "rollback" tip firstToRollback
-    else rollbackBlocksUnsafe blunds $> Nothing
-
--- | Rollbacks some blocks and then applies some blocks.
-applyWithRollback
-    :: (MonadDBCore m, WorkMode ssc m, SscWorkersClass ssc)
-    => NewestFirst NE (Blund ssc)  -- ^ Blocks to rollbck
-    -> OldestFirst NE (Block ssc)  -- ^ Blocks to apply
-    -> m (Either Text HeaderHash)
-applyWithRollback toRollback toApply = reportingFatal version $ runExceptT $ do
-    tip <- GS.getTip
-    when (tip /= newestToRollback) $ do
-        throwError (tipMismatchMsg "rollback in 'apply with rollback'" tip newestToRollback)
-    lift $ rollbackBlocksUnsafe toRollback
-    tipAfterRollback <- GS.getTip
-    when (tipAfterRollback /= expectedTipApply) $ do
-        applyBack
-        throwError (tipMismatchMsg "apply in 'apply with rollback'" tip newestToRollback)
-    lift (verifyAndApplyBlocks True toApply) >>= \case
-        -- We didn't succeed to apply blocks, so will apply
-        -- rollbacked back.
-        Left err -> do
-            applyBack
-            throwError err
-        Right tipHash  -> pure tipHash
-  where
-    reApply = toOldestFirst toRollback
-    applyBack = lift $ applyBlocks True Nothing reApply
-    expectedTipApply = toApply ^. _Wrapped . _neHead . prevBlockL
-    newestToRollback = toRollback ^. _Wrapped . _neHead . _1 . headerHashG
-
-----------------------------------------------------------------------------
--- GenesisBlock creation
-----------------------------------------------------------------------------
-
--- | Create genesis block if necessary.
---
--- We create genesis block for current epoch when head of currently
--- known best chain is MainBlock corresponding to one of last
--- `slotSecurityParam` slots of (i - 1)-th epoch. Main check is that
--- epoch is `(last stored epoch + 1)`, but we also don't want to
--- create genesis block on top of blocks from previous epoch which are
--- not from last slotSecurityParam slots, because it's practically
--- impossible for them to be valid.
--- [CSL-481] We can do consider doing it though.
-createGenesisBlock
-    :: forall ssc m.
-       WorkMode ssc m
-    => EpochIndex -> m (Maybe (GenesisBlock ssc))
-createGenesisBlock epoch = reportingFatal version $ do
-    leadersOrErr <-
-        try $
-        lrcActionOnEpochReason epoch "there are no leaders" LrcDB.getLeaders
-    case leadersOrErr of
-        Left UnknownBlocksForLrc ->
-            Nothing <$ logInfo "createGenesisBlock: not enough blocks for LRC"
-        Left err -> throwM err
-        Right leaders -> withBlkSemaphore (createGenesisBlockDo epoch leaders)
-
-shouldCreateGenesisBlock :: EpochIndex -> EpochOrSlot -> Bool
--- Genesis block for 0-th epoch is hardcoded.
-shouldCreateGenesisBlock 0 _ = False
-shouldCreateGenesisBlock epoch headEpochOrSlot =
-    doCheck $ epochOrSlot (`SlotId` 0) identity headEpochOrSlot
-  where
-    doCheck SlotId {..} =
-        siEpoch == epoch - 1 && siSlot >= epochSlots - slotSecurityParam
-
-createGenesisBlockDo
-    :: forall ssc m.
-       WorkMode ssc m
-    => EpochIndex
-    -> SlotLeaders
-    -> HeaderHash
-    -> m (Maybe (GenesisBlock ssc), HeaderHash)
-createGenesisBlockDo epoch leaders tip = do
-    let noHeaderMsg =
-            "There is no header is DB corresponding to tip from semaphore"
-    tipHeader <- maybeThrow (DBMalformed noHeaderMsg) =<< DB.getBlockHeader tip
-    logDebug $ sformat msgTryingFmt epoch tipHeader
-    createGenesisBlockFinally tipHeader
-  where
-    createGenesisBlockFinally tipHeader
-        | shouldCreateGenesisBlock epoch (getEpochOrSlot tipHeader) = do
-            let blk = mkGenesisBlock (Just tipHeader) epoch leaders
-            let newTip = headerHash blk
-            runExceptT (usVerifyBlocks False (one (toUpdateBlock (Left blk)))) >>= \case
-                Left err -> reportFatalError $ pretty err
-                Right (pModifier, usUndos) -> do
-                    let undo = def {undoUS = usUndos ^. _Wrapped . _neHead}
-                    applyBlocksUnsafe (one (Left blk, undo)) (Just pModifier) $>
-                        (Just blk, newTip)
-        | otherwise = (Nothing, tip) <$ logShouldNot
-    logShouldNot =
-        logDebug
-            "After we took lock for genesis block creation, we noticed that we shouldn't create it"
-    msgTryingFmt =
-        "We are trying to create genesis block for " %ords %
-        " epoch, our tip header is\n" %build
-
-----------------------------------------------------------------------------
--- MainBlock creation
-----------------------------------------------------------------------------
-
--- | Create a new main block on top of best chain if possible.
--- Block can be created if:
--- • we know genesis block for epoch from given SlotId
--- • last known block is not more than 'slotSecurityParam' blocks away from
--- given SlotId
-createMainBlock
-    :: forall ssc m.
-       (WorkMode ssc m)
-    => SlotId
-    -> Maybe ProxySKEither
-    -> m (Either Text (MainBlock ssc))
-createMainBlock sId pSk =
-    reportingFatal version $ withBlkSemaphore createMainBlockDo
-  where
-    msgFmt = "We are trying to create main block, our tip header is\n"%build
-    createMainBlockDo tip = do
-        tipHeader <- DB.getTipBlockHeader
-        logInfo $ sformat msgFmt tipHeader
-        canWrtUs <- usCanCreateBlock
-        case (canCreateBlock sId tipHeader, canWrtUs) of
-            (_, False) ->
-                return (Left "this software can't create block", tip)
-            (Nothing, True)  -> convertRes tip <$>
-                runExceptT (createMainBlockFinish sId pSk tipHeader)
-            (Just err, True) -> return (Left err, tip)
-    convertRes oldTip (Left e) = (Left e, oldTip)
-    convertRes _ (Right blk)   = (Right blk, headerHash blk)
-
-canCreateBlock :: SlotId -> BlockHeader ssc -> Maybe Text
-canCreateBlock sId tipHeader
-    | sId > maxSlotId = Just "slot id is too big, we don't know recent block"
-    | (EpochOrSlot $ Right sId) <= headSlot =
-        Just "slot id is not greater than one from the tip block"
-    | otherwise = Nothing
-  where
-    headSlot = getEpochOrSlot tipHeader
-    addSafe si =
-        si {siSlot = min (epochSlots - 1) (siSlot si + slotSecurityParam)}
-    maxSlotId = addSafe $ epochOrSlot (`SlotId` 0) identity headSlot
-
--- Create main block and apply it, if block passed checks,
--- otherwise clear mem pools and try again.
--- Returns valid block or fail.
--- Here we assume that blkSemaphore has been taken.
-createMainBlockFinish
-    :: forall ssc m.
-       (WorkMode ssc m)
-    => SlotId
-    -> Maybe ProxySKEither
-    -> BlockHeader ssc
-    -> ExceptT Text m (MainBlock ssc)
-createMainBlockFinish slotId pSk prevHeader = do
-    unchecked@(uncheckedBlock, _, _) <- createBlundFromMemPool
-    (block, undo, pModifier) <-
-        verifyCreatedBlock uncheckedBlock >>=
-        either fallbackCreateBlock (const $ pure unchecked)
-    logDebug "Created main block/undos, applying"
-    lift $ block <$ applyBlocksUnsafe (one (Right block, undo)) (Just pModifier)
-  where
-    createBlundFromMemPool :: ExceptT Text m (MainBlock ssc, Undo, PollModifier)
-    createBlundFromMemPool = do
-        -- Get MemPool
-        (localTxs, txUndo) <- getLocalTxsNUndo
-        sscData <- sscGetLocalPayload @ssc slotId
-        usPayload <- note onNoUS =<< lift (usPreparePayload slotId)
-        (localPSKs, pskUndo) <- lift getProxyMempool
-        -- Create block
-        let convertTx (txId, txAux) = WithHash (taTx txAux) txId
-        sortedTxs <- maybe onBrokenTopo pure $ topsortTxs convertTx localTxs
-        sk <- Ether.asks' npSecretKey
-        -- 100 bytes is substracted to account for different unexpected
-        -- overhead.  You can see that in bitcoin blocks are 1-2kB less
-        -- than limit. So i guess it's fine in general.
-        sizeLimit <- (\x -> bool 0 (x - 100) (x > 100)) <$> UDB.getMaxBlockSize
-        block <- createMainBlockPure
-            sizeLimit prevHeader (map snd sortedTxs) pSk
-            slotId localPSKs sscData usPayload sk
-        lift $ logInfo $ "Created main block of size: " <> show (biSize block)
-        -- Create undo
-        (pModifier, verUndo) <-
-            runExceptT (usVerifyBlocks False (one (toUpdateBlock (Right block)))) >>=
-            either (const $ throwError "Couldn't get pModifier while creating MainBlock") pure
-        undo <- Undo <$> (reverse <$> foldM (prependToUndo txUndo) [] sortedTxs)
-                     <*> pure pskUndo
-                     <*> pure (verUndo ^. _Wrapped . _neHead)
-        () <- (undo `deepseq` block) `deepseq` pure ()
-        pure (block, undo, pModifier)
-    onBrokenTopo = throwError "Topology of local transactions is broken!"
-    onAbsentUndo = throwError "Undo for tx from local transactions not found"
-    onNoUS = "can't obtain US payload to create block"
-    prependToUndo txUndo undos tx =
-        case (:undos) <$> HM.lookup (fst tx) txUndo of
-            Just res -> pure res
-            Nothing  -> onAbsentUndo
-    verifyCreatedBlock :: MainBlock ssc -> ExceptT Text m (Either Text ())
-    verifyCreatedBlock block = lift $ void <$> verifyBlocksPrefix (one (Right block))
-    clearMempools = do
-        clearTxpMemPool
-        sscResetLocal
-        clearUSMemPool
-        clearDlgMemPool
-    fallbackCreateBlock :: Text -> ExceptT Text m (MainBlock ssc, Undo, PollModifier)
-    fallbackCreateBlock er = do
-        logError $ sformat ("We've created bad main block: "%stext) er
-        lift $ reportMisbehaviourMasked version $
-            sformat ("We've created bad main block: "%build) er
-        logDebug $ "Creating empty block"
-        clearMempools
-        emptyBlund@(emptyBlock, _, _) <- createBlundFromMemPool
-        verifyCreatedBlock emptyBlock >>=
-            either (assertionFailed . sformat ("We couldn't create even block with empty payload: "%stext))
-            (const $ pure emptyBlund)
-
-createMainBlockPure
-    :: forall m ssc .
-       (MonadError Text m, SscHelpersClass ssc)
-    => Byte                   -- ^ Block size limit (real max.value)
-    -> BlockHeader ssc
-    -> [TxAux]
-    -> Maybe ProxySKEither
-    -> SlotId
-    -> [ProxySKHeavy]
-    -> SscPayload ssc
-    -> UpdatePayload
-    -> SecretKey
-    -> m (MainBlock ssc)
-createMainBlockPure limit prevHeader txs pSk sId psks sscData usPayload sk =
-    flip evalStateT limit $ do
-        -- default ssc to put in case we won't fit a normal one
-        let defSsc = (sscDefaultPayload @ssc (siSlot sId) :: SscPayload ssc)
-
-        -- account for block header and serialization overhead, etc;
-        let musthaveBody = BC.MainBody
-                (fromMaybe (error "createMainBlockPure: impossible") $ mkTxPayload mempty)
-                defSsc [] def
-        musthaveBlock <-
-            either throwError pure $
-            mkMainBlock (Just prevHeader) sId sk pSk musthaveBody extraH extraB
-        let mhbSize = biSize musthaveBlock
-        when (mhbSize > limit) $ throwError $
-            "Musthave block size is more than limit: " <> show mhbSize
-        identity -= biSize musthaveBlock
-
-        -- include ssc data limited with max half of block space if it's possible
-        sscPayload <- ifM (uses identity (<= biSize defSsc)) (pure defSsc) $ do
-            halfLeft <- uses identity (`div` 2)
-            -- halfLeft > 0, otherwize sscStripPayload may fail
-            let sscPayload = sscStripPayload @ssc halfLeft sscData
-            flip (maybe $ pure defSsc) sscPayload $ \sscP -> do
-                -- we subtract size of empty map because it's
-                -- already included in musthaveBlock
-                identity -= (biSize sscP - biSize defSsc)
-                pure sscP
-
-        -- include delegation certificates and US payload
-        let prioritizeUS = even (flattenSlotId sId)
-        (psks', usPayload') <-
-            if prioritizeUS then do
-                usPayload' <- includeUSPayload
-                psks' <- takeSome psks
-                return (psks', usPayload')
-            else do
-                psks' <- takeSome psks
-                usPayload' <- includeUSPayload
-                return (psks', usPayload')
-        -- include transactions
-        txs' <- takeSome txs
-        -- return the resulting block
-        txPayload <- either throwError pure $ mkTxPayload txs'
-        let body = BC.MainBody txPayload sscPayload psks' usPayload'
-        mkMainBlock (Just prevHeader) sId sk pSk body extraH extraB
-  where
-    -- take from a list until the limit is exhausted or the list ends
-    takeSome lst = do
-        let go lim [] = (lim, [])
-            go lim (x:xs) =
-                let len = fromIntegral $ biSize x
-                in if len > lim
-                     then (lim, [])
-                     else over _2 (x:) $ go (lim - len) xs
-        (lim', pref) <- go <$> use identity <*> pure lst
-        identity .= lim'
-        return pref
-    -- include UpdatePayload if we have space for it (not very precise
-    -- because we have already counted empty payload but whatever)
-    includeUSPayload = do
-        lim <- use identity
-        let len = fromIntegral $ biSize usPayload
-        if len <= lim
-            then (identity -= len) >> return usPayload
-            else return def
-    -- other stuff
-    extraB = MainExtraBodyData (mkAttributes ())
-    extraH =
-        MainExtraHeaderData
-            lastKnownBlockVersion
-            curSoftwareVersion
-            (mkAttributes ())
-=======
-{-# OPTIONS_GHC -F -pgmF autoexporter #-}
->>>>>>> eb7d5974
+{-# OPTIONS_GHC -F -pgmF autoexporter #-}