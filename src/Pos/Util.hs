{-# LANGUAGE CPP                 #-}
{-# LANGUAGE DeriveTraversable   #-}
{-# LANGUAGE ScopedTypeVariables #-}
{-# LANGUAGE TemplateHaskell     #-}
{-# LANGUAGE TypeFamilies        #-}

-- | Miscellaneous unclassified utility functions.

module Pos.Util
       (
         module Pos.Util.Util
       -- * Stuff for testing and benchmarking
       , module Pos.Util.Arbitrary
       , module Pos.Util.TimeLimit

       -- * Various
       , mappendPair
       , mconcatPair
       , (<//>)
       , readerToState
       , eitherPanic
       , inAssertMode
       , diffDoubleMap
       , maybeThrow'

       -- * NonEmpty
       , neZipWith3
<<<<<<< HEAD

       -- * Chronological sequences
       , Chrono (..)
       , NewestFirst(..)
       , OldestFirst(..)
       , toNewestFirst
       , toOldestFirst
=======
       , spanSafe
>>>>>>> 7c977d81

       -- * Lenses
       , makeLensesData
       , _neHead
       , _neTail
       , _neLast

       -- * LRU
       , clearLRU

       , eitherToVerRes

       -- * Concurrency
       , clearMVar
       , forcePutMVar
       , readMVarConditional
       , readUntilEqualMVar
       , readTVarConditional
       , readUntilEqualTVar
       , withReadLifted
       , withWriteLifted

       -- * Instances
       -- ** MonadFail (Either s), assuming IsString s
       -- ** MonadFail ParsecT
       -- ** MonadFail Dialog
       -- ** MonadFail Transfer
       -- ** MonadFail TimedIO
       -- ** MonadFail ResponseT
       -- ** MonadFail LoggerNameBox
       ) where

import           Universum                        hiding (bracket, finally)

import           Control.Arrow                    ((***))
import           Control.Concurrent.ReadWriteLock (RWLock, acquireRead, acquireWrite,
                                                   releaseRead, releaseWrite)
import           Control.Lens                     (lensRules)
import           Control.Lens.Internal.FieldTH    (makeFieldOpticsForDec)
import qualified Control.Monad                    as Monad (fail)
import           Control.Monad.STM                (retry)
import           Control.Monad.Trans.Resource     (ResourceT)
import qualified Data.Cache.LRU                   as LRU
import           Data.Hashable                    (Hashable)
import qualified Data.HashMap.Strict              as HM
import           Data.List                        (span, zipWith3)
import           Data.SafeCopy                    (SafeCopy (..), base, contain,
                                                   deriveSafeCopySimple, safeGet, safePut)
import qualified Data.Text                        as T
import qualified Language.Haskell.TH              as TH
import           Mockable                         (Mockable, Throw, throw)
import           Serokell.Util                    (VerificationRes (..))
import           System.Wlog                      (LoggerNameBox (..))
import           Text.Parsec                      (ParsecT)
import           Unsafe                           (unsafeInit, unsafeLast)
-- SafeCopy instance for HashMap
import           Serokell.AcidState               ()

import           Pos.Util.Arbitrary
import           Pos.Util.TimeLimit
import           Pos.Util.Undefined               ()
import           Pos.Util.Util

mappendPair :: (Monoid a, Monoid b) => (a, b) -> (a, b) -> (a, b)
mappendPair = (uncurry (***)) . (mappend *** mappend)

mconcatPair :: (Monoid a, Monoid b) => [(a, b)] -> (a, b)
mconcatPair = foldr mappendPair (mempty, mempty)

-- | Concatenates two url part using regular slash '/'.
-- E.g. @"./dir/" <//> "/file" = "./dir/file"@.
(<//>) :: String -> String -> String
(<//>) lhs rhs = lhs' ++ "/" ++ rhs'
  where
    isSlash = (== '/')
    lhs' = reverse $ dropWhile isSlash $ reverse lhs
    rhs' = dropWhile isSlash rhs

-- | Convert (Reader s) to any (MonadState s)
readerToState
    :: MonadState s m
    => Reader s a -> m a
readerToState = gets . runReader

deriveSafeCopySimple 0 'base ''VerificationRes

-- | A helper for simple error handling in executables
eitherPanic :: Show a => Text -> Either a b -> b
eitherPanic msgPrefix = either (error . (msgPrefix <>) . show) identity

-- | This function performs checks at compile-time for different actions.
-- May slowdown implementation. To disable such checks (especially in benchmarks)
-- one should compile with: @stack build --flag cardano-sl:-asserts@
inAssertMode :: Applicative m => m a -> m ()
#ifdef ASSERTS_ON
inAssertMode x = x *> pure ()
#else
inAssertMode _ = pure ()
#endif
{-# INLINE inAssertMode #-}

-- | Remove elements which are in 'b' from 'a'
diffDoubleMap
    :: forall k1 k2 v.
       (Eq k1, Eq k2, Hashable k1, Hashable k2)
    => HashMap k1 (HashMap k2 v)
    -> HashMap k1 (HashMap k2 v)
    -> HashMap k1 (HashMap k2 v)
diffDoubleMap a b = HM.foldlWithKey' go mempty a
  where
    go :: HashMap k1 (HashMap k2 v)
       -> k1
       -> HashMap k2 v
       -> HashMap k1 (HashMap k2 v)
    go res extKey internalMap =
        case HM.lookup extKey b of
            Nothing -> HM.insert extKey internalMap res
            Just internalMapB ->
                let diff = internalMap `HM.difference` internalMapB
                in if null diff
                       then res
                       else HM.insert extKey diff res

maybeThrow' :: (Mockable Throw m, Exception e) => e -> Maybe a -> m a
maybeThrow' e = maybe (throw e) pure

----------------------------------------------------------------------------
-- NonEmpty
----------------------------------------------------------------------------

neZipWith3 :: (x -> y -> z -> q) -> NonEmpty x -> NonEmpty y -> NonEmpty z -> NonEmpty q
neZipWith3 f (x :| xs) (y :| ys) (z :| zs) = f x y z :| zipWith3 f xs ys zs

-- | Makes a span on the list, considering tail only. Predicate has
-- list head as first argument. Used to take non-null prefix that
-- depends on the first element.
spanSafe :: (a -> a -> Bool) -> NonEmpty a -> (NonEmpty a, [a])
spanSafe p (x:|xs) = let (a,b) = span (p x) xs in (x:|a,b)

----------------------------------------------------------------------------
-- Lens utils
----------------------------------------------------------------------------

-- | Make lenses for a data family instance.
makeLensesData :: TH.Name -> TH.Name -> TH.DecsQ
makeLensesData familyName typeParamName = do
    info <- TH.reify familyName
    ins <- case info of
        TH.FamilyI _ ins -> return ins
        _                -> fail "makeLensesIndexed: expected data family name"
    typeParamInfo <- TH.reify typeParamName
    typeParam <- case typeParamInfo of
        TH.TyConI dec -> decToType dec
        _             -> fail "makeLensesIndexed: expected a type"
    let mbInsDec = find ((== Just typeParam) . getTypeParam) ins
    case mbInsDec of
        Nothing -> fail ("makeLensesIndexed: an instance for " ++
                         TH.nameBase typeParamName ++ " not found")
        Just insDec -> makeFieldOpticsForDec lensRules insDec
  where
    getTypeParam (TH.NewtypeInstD _ _ [t] _ _ _) = Just t
    getTypeParam (TH.DataInstD    _ _ [t] _ _ _) = Just t
    getTypeParam _                               = Nothing

    decToType (TH.DataD    _ n _ _ _ _) = return (TH.ConT n)
    decToType (TH.NewtypeD _ n _ _ _ _) = return (TH.ConT n)
    decToType other                     =
        fail ("makeLensesIndexed: decToType failed on: " ++ show other)

-- | Lens for the head of 'NonEmpty'.
--
-- We can't use '_head' because it doesn't work for 'NonEmpty':
-- <https://github.com/ekmett/lens/issues/636#issuecomment-213981096>.
-- Even if we could though, it wouldn't be a lens, only a traversal.
_neHead :: Lens' (NonEmpty a) a
_neHead f (x :| xs) = (:| xs) <$> f x

-- | Lens for the tail of 'NonEmpty'.
_neTail :: Lens' (NonEmpty a) [a]
_neTail f (x :| xs) = (x :|) <$> f xs

-- | Lens for the last element of 'NonEmpty'.
_neLast :: Lens' (NonEmpty a) a
_neLast f (x :| []) = (:| []) <$> f x
_neLast f (x :| xs) = (\y -> x :| unsafeInit xs ++ [y]) <$> f (unsafeLast xs)

----------------------------------------------------------------------------
-- LRU cache
----------------------------------------------------------------------------

-- | Remove all items from LRU, retaining maxSize property.
clearLRU :: Ord k => LRU.LRU k v -> LRU.LRU k v
clearLRU = LRU.newLRU . LRU.maxSize

-- [SRK-51]: Probably this instance should be in @safecopy@ library
instance (Ord k, SafeCopy k, SafeCopy v) =>
         SafeCopy (LRU.LRU k v) where
    getCopy = contain $ LRU.fromList <$> safeGet <*> safeGet
    putCopy lru =
        contain $
        do safePut $ LRU.maxSize lru
           safePut $ LRU.toList lru
    errorTypeName _ = "LRU"

----------------------------------------------------------------------------
-- Deserialized wrapper
----------------------------------------------------------------------------

eitherToVerRes :: Either Text a -> VerificationRes
eitherToVerRes (Left errors) = if T.null errors then VerFailure []
                               else VerFailure $ T.split (==';') errors
eitherToVerRes (Right _ )    = VerSuccess


instance IsString s => MonadFail (Either s) where
    fail = Left . fromString

instance MonadFail (ParsecT s u m) where
    fail = Monad.fail

deriving instance MonadFail m => MonadFail (LoggerNameBox m)

instance MonadFail m => MonadFail (ResourceT m) where
    fail = lift . fail

----------------------------------------------------------------------------
-- Concurrency utilites (MVar/TVar/RWLock..)
----------------------------------------------------------------------------

clearMVar :: MonadIO m => MVar a -> m ()
clearMVar = liftIO . void . tryTakeMVar

forcePutMVar :: MonadIO m => MVar a -> a -> m ()
forcePutMVar mvar val = do
    res <- liftIO $ tryPutMVar mvar val
    unless res $ do
        _ <- liftIO $ tryTakeMVar mvar
        forcePutMVar mvar val

-- | Block until value in MVar satisfies given predicate. When value
-- satisfies, it is returned.
readMVarConditional :: (MonadIO m) => (x -> Bool) -> MVar x -> m x
readMVarConditional predicate mvar = do
    rData <- liftIO . readMVar $ mvar -- first we try to read for optimization only
    if predicate rData then pure rData
    else do
        tData <- liftIO . takeMVar $ mvar -- now take data
        if predicate tData then do -- check again
            _ <- liftIO $ tryPutMVar mvar tData -- try to put taken value
            pure tData
        else
            readMVarConditional predicate mvar

-- | Read until value is equal to stored value comparing by some function.
readUntilEqualMVar
    :: (Eq a, MonadIO m)
    => (x -> a) -> MVar x -> a -> m x
readUntilEqualMVar f mvar expVal = readMVarConditional ((expVal ==) . f) mvar

-- | Block until value in TVar satisfies given predicate. When value
-- satisfies, it is returned.
readTVarConditional :: (MonadIO m) => (x -> Bool) -> TVar x -> m x
readTVarConditional predicate tvar = atomically $ do
    res <- readTVar tvar
    if predicate res then pure res
    else retry

-- | Read until value is equal to stored value comparing by some function.
readUntilEqualTVar
    :: (Eq a, MonadIO m)
    => (x -> a) -> TVar x -> a -> m x
readUntilEqualTVar f tvar expVal = readTVarConditional ((expVal ==) . f) tvar

withReadLifted :: (MonadIO m, MonadMask m) => RWLock -> m a -> m a
withReadLifted l = bracket_ (liftIO $ acquireRead l) (liftIO $ releaseRead l)

withWriteLifted :: (MonadIO m, MonadMask m) => RWLock -> m a -> m a
withWriteLifted l = bracket_ (liftIO $ acquireWrite l) (liftIO $ releaseWrite l)<|MERGE_RESOLUTION|>--- conflicted
+++ resolved
@@ -25,17 +25,7 @@
 
        -- * NonEmpty
        , neZipWith3
-<<<<<<< HEAD
-
-       -- * Chronological sequences
-       , Chrono (..)
-       , NewestFirst(..)
-       , OldestFirst(..)
-       , toNewestFirst
-       , toOldestFirst
-=======
        , spanSafe
->>>>>>> 7c977d81
 
        -- * Lenses
        , makeLensesData
