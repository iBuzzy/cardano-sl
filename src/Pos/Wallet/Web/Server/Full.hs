--- conflicted
+++ resolved
@@ -4,263 +4,4 @@
 -- `walletServeWebFull` consume too much memory and we can't afford keeping
 -- two such methods together.
 
-<<<<<<< HEAD
--- | Module for full-node implementation of Daedalus API
-
-module Pos.Wallet.Web.Server.Full
-       ( walletServeWebFull
-       , walletServeWebFullS
-       , walletServerOuts
-       , runWStatsMode
-       , runWProductionMode
-       , runWStaticMode
-       , WalletStatsMode
-       , WalletProductionMode
-       , WalletStaticMode
-       ) where
-
-import           Control.Concurrent.STM        (TVar)
-import qualified Control.Monad.Catch           as Catch
-import           Control.Monad.Except          (MonadError (throwError))
-import           Data.Tagged                   (Tagged (..))
-import qualified Ether
-import           Mockable                      (Production, runProduction)
-import           Network.Transport.Abstract    (Transport)
-import           Network.Wai                   (Application)
-import           Pos.Slotting.Ntp              (runSlotsRedirect)
-import           Pos.Ssc.Extra.Class           (askSscMem)
-import           Servant.Server                (Handler)
-import           Servant.Utils.Enter           ((:~>) (..))
-import qualified STMContainers.Map             as SM
-import           System.Wlog                   (logInfo, usingLoggerName)
-import           Universum
-
-import           Pos.Block.BListener           (runBListenerStub)
-import           Pos.Client.Txp.Balances       (runBalancesRedirect)
-import           Pos.Client.Txp.History        (runTxHistoryRedirect)
-import           Pos.Communication             (ActionSpec (..), NodeId, OutSpecs, PeerId)
-import           Pos.Communication.PeerState   (PeerStateSnapshot, PeerStateTag,
-                                                WithPeerState (..), getAllStates,
-                                                peerStateFromSnapshot,
-                                                runPeerStateRedirect)
-import           Pos.Communication.Protocol    (SendActions)
-import           Pos.Constants                 (isDevelopment)
-import           Pos.Context                   (NodeContext, NodeContextTag)
-import           Pos.Crypto                    (noPassEncrypt)
-import           Pos.DB                        (NodeDBs, getNodeDBs)
-import           Pos.DB.DB                     (runGStateCoreRedirect)
-import           Pos.Delegation.Class          (DelegationVar, askDelegationState)
-import           Pos.DHT.Real                  (KademliaDHTInstance)
-import           Pos.Discovery                 (askDHTInstance, getPeers,
-                                                runDiscoveryConstT, runDiscoveryKademliaT)
-import           Pos.Genesis                   (genesisDevSecretKeys)
-import           Pos.Launcher.Param            (NodeParams (..))
-import           Pos.Launcher.Runner           (runRawKBasedMode, runRawSBasedMode)
-import           Pos.Slotting                  (NtpSlottingVar, SlottingVar,
-                                                askFullNtpSlotting, askSlotting,
-                                                runSlotsDataRedirect)
-import           Pos.Ssc.Class                 (SscConstraint, SscParams)
-import           Pos.Ssc.Extra                 (SscMemTag, SscState)
-import           Pos.Statistics                (NoStatsT, StatsT, getNoStatsT, runStatsT')
-import           Pos.Txp                       (GenericTxpLocalData, TxpHolderTag,
-                                                askTxpMem)
-import           Pos.Wallet.KeyStorage         (addSecretKey)
-import           Pos.Wallet.SscType            (WalletSscType)
-import           Pos.Wallet.WalletMode         (runBlockchainInfoRedirect,
-                                                runUpdatesRedirect)
-import           Pos.Wallet.Web.Server.Methods (WalletWebHandler, walletApplication,
-                                                walletServeImpl, walletServer,
-                                                walletServerOuts)
-import           Pos.Wallet.Web.Server.Sockets (ConnectionsVar, getWalletWebSockets,
-                                                runWalletWS)
-import           Pos.Wallet.Web.State          (WalletState, getWalletWebState,
-                                                runWalletWebDB)
-import           Pos.WorkMode                  (RawRealModeK, RawRealModeS, TxpExtra_TMP)
-
-
-----------------------------------------------------------------------------
--- Runners
-----------------------------------------------------------------------------
-
-type WalletProductionMode = NoStatsT $ WalletWebHandler (RawRealModeK WalletSscType)
-
-type WalletStatsMode = StatsT $ WalletWebHandler (RawRealModeK WalletSscType)
-
-type WalletStaticMode = NoStatsT $ WalletWebHandler (RawRealModeS WalletSscType)
-
--- | WalletProductionMode runner.
-runWProductionMode
-    :: SscConstraint WalletSscType
-    => WalletState
-    -> ConnectionsVar
-    -> PeerId
-    -> Transport WalletProductionMode
-    -> KademliaDHTInstance
-    -> NodeParams
-    -> SscParams WalletSscType
-    -> (ActionSpec WalletProductionMode a, OutSpecs)
-    -> Production a
-runWProductionMode db conn =
-    runRawKBasedMode
-        unwrapWPMode
-        (lift . lift . lift)
-  where
-    unwrapWPMode = runWalletWebDB db . runWalletWS conn . getNoStatsT
-
--- | WalletProductionMode runner.
-runWStatsMode
-    :: SscConstraint WalletSscType
-    => WalletState
-    -> ConnectionsVar
-    -> PeerId
-    -> Transport WalletStatsMode
-    -> KademliaDHTInstance
-    -> NodeParams
-    -> SscParams WalletSscType
-    -> (ActionSpec WalletStatsMode a, OutSpecs)
-    -> Production a
-runWStatsMode db conn peer transport kinst param sscp runAction = do
-    statMap <- liftIO SM.newIO
-    runRawKBasedMode
-        (unwrapWSMode statMap)
-        (lift . lift . lift)
-        peer
-        transport
-        kinst
-        param
-        sscp
-        runAction
-  where
-    unwrapWSMode statMap = runWalletWebDB db . runWalletWS conn . runStatsT' statMap
-
--- | WalletProductionMode runner.
-runWStaticMode
-    :: SscConstraint WalletSscType
-    => WalletState
-    -> ConnectionsVar
-    -> PeerId
-    -> Transport WalletStaticMode
-    -> Set NodeId
-    -> NodeParams
-    -> SscParams WalletSscType
-    -> (ActionSpec WalletStaticMode a, OutSpecs)
-    -> Production a
-runWStaticMode db conn =
-    runRawSBasedMode (runWalletWebDB db . runWalletWS conn . getNoStatsT) (lift . lift . lift)
-
-walletServeWebFull
-    :: SscConstraint WalletSscType
-    => SendActions (WalletWebHandler (RawRealModeK WalletSscType))
-    -> Bool      -- whether to include genesis keys
-    -> Word16
-    -> WalletWebHandler (RawRealModeK WalletSscType) ()
-walletServeWebFull sendActions debug = walletServeImpl action
-  where
-    action :: WalletWebHandler (RawRealModeK WalletSscType) Application
-    action = do
-        logInfo "DAEDALUS has STARTED!"
-        when (isDevelopment && debug) $
-            mapM_ (addSecretKey . noPassEncrypt) genesisDevSecretKeys
-        walletApplication $ walletServer sendActions nat
-
-walletServeWebFullS
-    :: SscConstraint WalletSscType
-    => SendActions (WalletWebHandler (RawRealModeS WalletSscType))
-    -> Bool      -- whether to include genesis keys
-    -> Word16
-    -> WalletWebHandler (RawRealModeS WalletSscType) ()
-walletServeWebFullS sendActions debug = walletServeImpl action
-  where
-    action :: WalletWebHandler (RawRealModeS WalletSscType) Application
-    action = do
-        logInfo "DAEDALUS has STARTED!"
-        when (isDevelopment && debug) $
-            mapM_ (addSecretKey . noPassEncrypt) genesisDevSecretKeys
-        walletApplication $ walletServer sendActions natS
-
-type WebHandler = WalletWebHandler (RawRealModeK WalletSscType)
-
-type WebHandlerS = WalletWebHandler (RawRealModeS WalletSscType)
-
--- TODO: eliminate copy-paste
-
-nat :: WebHandler (WebHandler :~> Handler)
-nat = do
-    ws1         <- getWalletWebState
-    tlw1        <- askTxpMem
-    ssc1        <- askSscMem
-    delWrap1    <- askDelegationState
-    psCtx1      <- getAllStates
-    nc1         <- Ether.ask @NodeContextTag
-    modernDB1   <- getNodeDBs
-    conn1       <- getWalletWebSockets
-    slotVar1    <- askSlotting
-    ntpSlotVar1 <- askFullNtpSlotting
-    kinst1      <- askDHTInstance
-    pure $ NT (\h -> convertHandler nc1 modernDB1 tlw1 ssc1 ws1 delWrap1
-                              psCtx1 conn1 slotVar1 ntpSlotVar1 (Left (kinst1, h)))
-
-natS :: WebHandlerS (WebHandlerS :~> Handler)
-natS = do
-    ws         <- getWalletWebState
-    tlw        <- askTxpMem
-    ssc        <- askSscMem
-    delWrap    <- askDelegationState
-    psCtx      <- getAllStates
-    nc         <- Ether.ask @NodeContextTag
-    modernDB   <- getNodeDBs
-    conn       <- getWalletWebSockets
-    slotVar    <- askSlotting
-    ntpSlotVar <- askFullNtpSlotting
-    peers      <- getPeers
-    pure $ NT (\h -> convertHandler nc modernDB tlw ssc ws delWrap
-                              psCtx conn slotVar ntpSlotVar (Right (peers, h)))
-
-convertHandler
-    :: NodeContext WalletSscType              -- (.. insert monad `m` here ..)
-    -> NodeDBs
-    -> GenericTxpLocalData TxpExtra_TMP
-    -> SscState WalletSscType
-    -> WalletState
-    -> DelegationVar
-    -> PeerStateSnapshot
-    -> ConnectionsVar
-    -> SlottingVar
-    -> (Bool, NtpSlottingVar)
-    -> Either (KademliaDHTInstance, WebHandler a) (Set NodeId, WebHandlerS a)
-    -> Handler a
-convertHandler nc modernDBs tlw ssc ws delWrap psCtx
-               conn slotVar ntpSlotVar handler =
-    liftIO (either kRunner sRunner handler) `Catch.catches` excHandlers
-  where
-    sRunner (peers, wh) = rawRunner . runDiscoveryConstT peers . walletRunner $ wh
-    kRunner (ki, wh) = rawRunner . runDiscoveryKademliaT ki . walletRunner $ wh
-    walletRunner = runWalletWebDB ws . runWalletWS conn
-    rawRunner = runProduction
-           . usingLoggerName "wallet-api"
-           . flip Ether.runReadersT nc
-           . (\m -> do
-               peerStateCtx <- peerStateFromSnapshot psCtx
-               Ether.runReadersT m
-                   ( Tagged @NodeDBs modernDBs
-                   , Tagged @SlottingVar slotVar
-                   , Tagged @(Bool, NtpSlottingVar) ntpSlotVar
-                   , Tagged @SscMemTag ssc
-                   , Tagged @TxpHolderTag tlw
-                   , Tagged @DelegationVar delWrap
-                   , Tagged @PeerStateTag peerStateCtx
-                   ))
-           . runSlotsDataRedirect
-           . runSlotsRedirect
-           . runBalancesRedirect
-           . runTxHistoryRedirect
-           . runPeerStateRedirect
-           . runGStateCoreRedirect
-           . runUpdatesRedirect
-           . runBlockchainInfoRedirect
-           . runBListenerStub
-    excHandlers = [Catch.Handler catchServant]
-    catchServant = throwError
-=======
-{-# OPTIONS_GHC -F -pgmF autoexporter #-}
->>>>>>> 414817a6
+{-# OPTIONS_GHC -F -pgmF autoexporter #-}