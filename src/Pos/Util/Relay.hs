-- | Framework for Inv/Req/Dat message handling

{-# LANGUAGE AllowAmbiguousTypes #-}
{-# LANGUAGE ScopedTypeVariables #-}

module Pos.Util.Relay
       ( Relay (..)
       , InvMsg (..)
       , ReqMsg (..)
       , DataMsg (..)
       , handleInvL
       , handleReqL
       , handleDataL
       ) where

import           Control.TimeWarp.Rpc        (Message (..), messageName')
import qualified Data.ByteString.Char8       as BC
import           Data.List.NonEmpty          (NonEmpty (..))
import           Data.Proxy                  (Proxy (..))
import           Formatting                  (build, sformat, stext, (%))
import qualified Message.Message             as M
import           Mockable.Monad              (MonadMockable (..))
import           Node                        (Listener (..), ListenerAction (..),
                                              NodeId (..), SendActions (..), sendTo)
import           Serokell.Util.Text          (listJson)
import           Serokell.Util.Verify        (VerificationRes (..))
import           System.Wlog                 (logDebug, logInfo, logWarning)
import           System.Wlog                 (WithLogger)
import           Test.QuickCheck             (Arbitrary (..))
import           Universum

import           Pos.Binary.Class            (Bi)
import           Pos.Communication.BiP       (BiP (..))
import           Pos.Communication.Types     (ResponseMode)
import           Pos.Context                 (WithNodeContext (getNodeContext),
                                              ncPropagation)
import           Pos.NewDHT.Model.Class      (MonadDHT (..))
import           Pos.NewDHT.Model.Neighbors  (sendToNeighbors)
import           Pos.Ssc.Class.Types         (Ssc (..))
import           Pos.Txp.Types.Communication (TxMsgTag (..))
import           Pos.Types                   (TxId (..))
import           Pos.Util                    (NamedMessagePart (..))
import           Pos.WorkMode                (NewWorkMode)

-- | Typeclass for general Inv/Req/Dat framework. It describes monads,
-- that store data described by tag, where "key" stands for node
-- identifier.
class ( Buildable tag
      , Buildable contents
      , Buildable key
      , Typeable tag
      , Typeable contents
      , Typeable key
      , NamedMessagePart tag
      , NamedMessagePart contents
      ) => Relay m tag key contents
      | tag -> contents, contents -> tag, contents -> key, tag -> key where
    -- | Converts data to tag. Tag returned in monad `m`
    -- for only type matching reason (multiparam type classes are tricky)
    contentsToTag :: contents -> m tag

    verifyInvTag :: tag -> m VerificationRes
    verifyReqTag :: tag -> m VerificationRes
    verifyDataContents :: contents -> m VerificationRes

    -- | Handle inv msg and return whether it's useful or not
    handleInv :: tag -> key -> m Bool

    -- | Handle req msg and return (Just data) in case requested data can be provided
    handleReq :: tag -> key -> m (Maybe contents)

    -- | Handle data msg and return True if message is to be propagated
    handleData :: contents -> key -> m Bool

-- | Inventory message. Can be used to announce the fact that you have
-- some data.
data InvMsg key tag = InvMsg
    { imTag  :: !tag
    , imKeys :: !(NonEmpty key)
    }

deriving instance (Show key, Show tag) => Show (InvMsg key tag)
deriving instance (Eq key, Eq tag) => Eq (InvMsg key tag)
instance (Arbitrary key, Arbitrary tag) => Arbitrary (InvMsg key tag) where
    arbitrary = InvMsg <$> arbitrary <*> arbitrary

-- TODO [CSL-447] Remove old message instances
instance (Typeable key, Typeable tag, NamedMessagePart tag) =>
         Message (InvMsg key tag) where
    messageName p = "Inventory " <> nMessageName (tagM p)
      where
        tagM :: Proxy (InvMsg key tag) -> Proxy tag
        tagM _ = Proxy
    formatMessage = messageName'

instance (Typeable key, Typeable tag, NamedMessagePart tag) =>
         M.Message (InvMsg key tag) where
    messageName p = M.MessageName $ BC.pack "Inventory " <> encodeUtf8 (nMessageName $ tagM p)
      where
        tagM :: Proxy (InvMsg key tag) -> Proxy tag
        tagM _ = Proxy
    formatMessage _ = "Inventory"

-- | Request message. Can be used to request data (ideally data which
-- was previously announced by inventory message).
data ReqMsg key tag = ReqMsg
    { rmTag  :: !tag
    , rmKeys :: !(NonEmpty key)
    }

deriving instance (Show key, Show tag) => Show (ReqMsg key tag)
deriving instance (Eq key, Eq tag) => Eq (ReqMsg key tag)
instance (Arbitrary key, Arbitrary tag) => Arbitrary (ReqMsg key tag) where
    arbitrary = ReqMsg <$> arbitrary <*> arbitrary

instance (Typeable key, Typeable tag, NamedMessagePart tag) =>
         Message (ReqMsg key tag) where
    messageName p = "Request " <> nMessageName (tagM p)
      where
        tagM :: Proxy (ReqMsg key tag) -> Proxy tag
        tagM _ = Proxy
    formatMessage = messageName'

instance (Typeable key, Typeable tag, NamedMessagePart tag) =>
         M.Message (ReqMsg key tag) where
    messageName p = M.MessageName $ BC.pack "Request " <> encodeUtf8 (nMessageName $ tagM p)
      where
        tagM :: Proxy (ReqMsg key tag) -> Proxy tag
        tagM _ = Proxy
    formatMessage _ = "Request"

-- | Data message. Can be used to send actual data.
data DataMsg key contents = DataMsg
    { dmContents :: !contents
    , dmKey      :: !key
    }

deriving instance (Show key, Show contents) => Show (DataMsg key contents)
deriving instance (Eq key, Eq contents) => Eq (DataMsg key contents)
instance (Arbitrary key, Arbitrary contents) => Arbitrary (DataMsg key contents) where
    arbitrary = DataMsg <$> arbitrary <*> arbitrary

instance (Typeable key, Typeable contents, NamedMessagePart contents) =>
         Message (DataMsg key contents) where
    messageName p = "Data " <> nMessageName (contentsM p)
      where
        contentsM :: Proxy (DataMsg key contents) -> Proxy contents
        contentsM _ = Proxy
    formatMessage = messageName'

instance (Typeable key, Typeable contents, NamedMessagePart contents) =>
         M.Message (DataMsg key contents) where
    messageName p = M.MessageName $ BC.pack "Data " <> encodeUtf8 (nMessageName $ contentsM p)
      where
        contentsM :: Proxy (DataMsg key contents) -> Proxy contents
        contentsM _ = Proxy
    formatMessage _ = "Data"

processMessage
  :: (Buildable param, WithLogger m)
  => Text -> param -> (param -> m VerificationRes) -> m () -> m ()
processMessage name param verifier action = do
    verRes <- verifier param
    case verRes of
      VerSuccess -> action
      VerFailure reasons ->
          logWarning $ sformat
            ("Wrong "%stext%": invalid "%build%": "%listJson)
            name param reasons

filterSecond :: (b -> Bool) -> [(a,b)] -> [a]
filterSecond predicate = map fst . filter (predicate . snd)

handleInvL
    :: forall ssc m key tag contents.
       ( Bi (ReqMsg key tag)
       , Buildable tag
       , Relay m tag key contents
       , WithLogger m
       )
    => InvMsg key tag
    -> NodeId
    -> SendActions BiP m
    -> m ()
handleInvL InvMsg {..} peerId sendActions = processMessage "Inventory" imTag verifyInvTag $ do
    res <- zip (toList imKeys) <$> mapM (handleInv imTag) (toList imKeys)
    let useful = filterSecond identity res
        useless = filterSecond not res
    when (not $ null useless) $
        logDebug $ sformat
          ("Ignoring inv "%build%" for addresses "%listJson%", because they're useless")
          imTag useless
    case useful of
      []     -> pure ()
      (a:as) -> sendTo sendActions peerId $ ReqMsg imTag (a :| as)

handleReqL
    :: forall ssc m key tag contents.
       ( Bi (DataMsg key contents)
       , Buildable tag
       , Relay m tag key contents
       , WithLogger m
       )
    => ReqMsg key tag
    -> NodeId
    -> SendActions BiP m
    -> m ()
handleReqL ReqMsg {..} peerId sendActions = processMessage "Request" rmTag verifyReqTag $ do
    res <- zip (toList rmKeys) <$> mapM (handleReq rmTag) (toList rmKeys)
    let noDataAddrs = filterSecond isNothing res
        datas = catMaybes $ map (\(addr, m) -> (,addr) <$> m) res
    when (not $ null noDataAddrs) $
        logDebug $ sformat
            ("No data "%build%" for addresses "%listJson)
            rmTag noDataAddrs
    mapM_ ((sendTo sendActions peerId) . uncurry DataMsg) datas

handleDataL
    :: forall ssc m key tag contents.
       ( MonadDHT m
       , Bi (InvMsg key tag)
       , Buildable tag
       , Relay m tag key contents
       , WithLogger m
       , NewWorkMode ssc m
       )
    => DataMsg key contents
    -> NodeId
    -> SendActions BiP m
    -> m ()
handleDataL DataMsg {..} peerId sendActions =
    processMessage "Data" dmContents verifyDataContents $
    ifM (handleData dmContents dmKey)
        handleDataLDo $
        logDebug $ sformat
            ("Ignoring data "%build%" for address "%build)
            dmContents dmKey
  where
    handleDataLDo = do
        shouldPropagate <- ncPropagation <$> getNodeContext
        if shouldPropagate then do
            logInfo $ sformat
                ("Adopted data "%build%" "%
                 "for address "%build%", propagating...")
                dmContents dmKey
<<<<<<< HEAD
    propagate = do
        logInfo $ sformat
            ("Adopted data "%build%" for address "%build%", propagating...")
            dmContents dmKey
        tag <- contentsToTag dmContents
        -- [CSL-514] TODO Log long acting sends
        sendToNeighbors sendActions $ InvMsg tag (dmKey :| [])
=======
            tag <- contentsToTag dmContents
            sendToNeighborsSafe $ InvMsg tag (dmKey :| [])
        else do
            logInfo $ sformat
                ("Adopted data "%build%" for "%
                 "address "%build%", no propagation")
                dmContents dmKey
>>>>>>> 7c77d063
<|MERGE_RESOLUTION|>--- conflicted
+++ resolved
@@ -243,20 +243,11 @@
                 ("Adopted data "%build%" "%
                  "for address "%build%", propagating...")
                 dmContents dmKey
-<<<<<<< HEAD
-    propagate = do
-        logInfo $ sformat
-            ("Adopted data "%build%" for address "%build%", propagating...")
-            dmContents dmKey
-        tag <- contentsToTag dmContents
-        -- [CSL-514] TODO Log long acting sends
-        sendToNeighbors sendActions $ InvMsg tag (dmKey :| [])
-=======
             tag <- contentsToTag dmContents
-            sendToNeighborsSafe $ InvMsg tag (dmKey :| [])
+            -- [CSL-514] TODO Log long acting sends
+            sendToNeighbors sendActions $ InvMsg tag (dmKey :| [])
         else do
             logInfo $ sformat
                 ("Adopted data "%build%" for "%
                  "address "%build%", no propagation")
-                dmContents dmKey
->>>>>>> 7c77d063
+                dmContents dmKey