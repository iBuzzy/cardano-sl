--- conflicted
+++ resolved
@@ -37,16 +37,9 @@
 
 -- | Open all DBs stored on disk.
 openNodeDBs
-<<<<<<< HEAD
     :: (Ssc ssc, MonadIO m, Mockable Throw m)
-    => Bool -> FilePath -> Utxo -> m (NodeDBs ssc)
-openNodeDBs recreate fp customUtxo = do
-=======
-    :: forall ssc m.
-       (MonadResource m)
     => Bool -> FilePath -> m (NodeDBs ssc)
 openNodeDBs recreate fp = do
->>>>>>> 7c77d063
     liftIO $
         whenM ((recreate &&) <$> doesDirectoryExist fp) $
             removeDirectoryRecursive fp
