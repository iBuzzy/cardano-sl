{-# LANGUAGE RankNTypes          #-}
{-# LANGUAGE ScopedTypeVariables #-}
{-# LANGUAGE TypeFamilies        #-}

-- | Part of GState DB which stores data necessary for update system.

module Pos.DB.GState.Update
       (
         -- * Getters
         getLastAdoptedBV
       , getLastBVState
       , getBVState
       , getProposalState
       , getAppProposal
       , getProposalStateByApp
       , getConfirmedSV
       , getSlotDuration
       , getMaxBlockSize

         -- * Operations
       , UpdateOp (..)

         -- * Initialization
       , prepareGStateUS

        -- * Iteration
       , PropIter
       , runProposalMapIterator
       , runProposalIterator
       , getOldProposals
       , getDeepProposals

       , ConfPropIter
       , getConfirmedProposals

       , BVIter
       , getAllConfirmedBV
       ) where

import           Control.Monad.Trans.Maybe  (MaybeT (..), runMaybeT)
import           Data.Time.Units            (Microsecond)
import qualified Database.RocksDB           as Rocks
import           Serokell.Data.Memory.Units (Byte)
import           Universum

<<<<<<< HEAD
import           Pos.Binary.Class           (encodeStrict)
import           Pos.Binary.DB              ()
import qualified Pos.Constants              as Const
import           Pos.Crypto                 (hash)
import           Pos.DB.Class               (MonadDB, getUtxoDB)
import           Pos.DB.Error               (DBError (DBMalformed))
import           Pos.DB.Functions           (RocksBatchOp (..), encodeWithKeyPrefix,
                                             rocksWriteBatch)
import           Pos.DB.GState.Common       (getBi)
import           Pos.DB.Iterator            (DBIteratorClass (..), DBnIterator,
                                             DBnMapIterator, IterType, runDBnIterator,
                                             runDBnMapIterator)
import           Pos.DB.Types               (NodeDBs (..))
import           Pos.Genesis                (genesisProtocolVersion, genesisScriptVersion,
                                             genesisSoftwareVersions)
import           Pos.Script.Type            (ScriptVersion)
import           Pos.Types                  (ApplicationName, ChainDifficulty,
                                             NumSoftwareVersion, ProtocolVersion, SlotId,
                                             SoftwareVersion (..))
import           Pos.Update.Core            (UpId, UpdateProposal (..))
import           Pos.Update.Poll.Types      (DecidedProposalState (dpsDifficulty),
                                             ProposalState (..),
                                             UndecidedProposalState (upsSlot), psProposal)
import           Pos.Util                   (maybeThrow)
import           Pos.Util.Iterator          (MonadIterator (..))
=======
import           Pos.Binary.Class          (encodeStrict)
import           Pos.Binary.DB             ()
import           Pos.Crypto                (hash)
import           Pos.DB.Class              (MonadDB, getUtxoDB)
import           Pos.DB.Error              (DBError (DBMalformed))
import           Pos.DB.Functions          (RocksBatchOp (..), encodeWithKeyPrefix,
                                            rocksWriteBatch)
import           Pos.DB.GState.Common      (getBi)
import           Pos.DB.Iterator           (DBIteratorClass (..), DBnIterator,
                                            DBnMapIterator, IterType, runDBnIterator,
                                            runDBnMapIterator)
import           Pos.DB.Types              (NodeDBs (..))
import           Pos.Genesis               (genesisBlockVersion, genesisScriptVersion,
                                            genesisSoftwareVersions)
import           Pos.Types                 (ApplicationName, BlockVersion,
                                            ChainDifficulty, NumSoftwareVersion, SlotId,
                                            SoftwareVersion (..))
import           Pos.Update.Core           (UpId, UpdateProposal (..))
import           Pos.Update.Poll.Types     (BlockVersionState (..),
                                            DecidedProposalState (dpsDifficulty),
                                            ProposalState (..),
                                            UndecidedProposalState (upsSlot), psProposal)
import           Pos.Util                  (maybeThrow)
import           Pos.Util.Iterator         (MonadIterator (..))
>>>>>>> 00e982a0

----------------------------------------------------------------------------
-- Getters
----------------------------------------------------------------------------

-- | Get last adopted block version.
getLastAdoptedBV :: MonadDB ssc m => m BlockVersion
getLastAdoptedBV = maybeThrow (DBMalformed msg) =<< getLastAdoptedBVMaybe
  where
    msg =
        "Update System part of GState DB is not initialized (last adopted BV is missing)"

-- | Get state of last adopted BlockVersion.
getLastBVState :: MonadDB ssc m => m BlockVersionState
getLastBVState = do
    lbv <- getLastAdoptedBV
    maybeThrow (DBMalformed msg) =<< getBVState lbv
  where
<<<<<<< HEAD
    msg = "Update System part of GState DB is not initialized \
          \(last PV is missing)"
=======
    msg =
        "Update System part of GState DB : Last Script Version is missing"
>>>>>>> 00e982a0

-- | Get 'BlockVersionState' associated with given adopted BlockVersion.
getBVState :: MonadDB ssc m => BlockVersion -> m (Maybe BlockVersionState)
getBVState = getBi . bvStateKey

-- | Get state of UpdateProposal for given UpId
getProposalState :: MonadDB ssc m => UpId -> m (Maybe ProposalState)
getProposalState = getBi . proposalKey

-- | Get UpId of current proposal for given appName
getAppProposal :: MonadDB ssc m => ApplicationName -> m (Maybe UpId)
getAppProposal = getBi . proposalAppKey

-- | Get state of Update Proposal for given AppName
getProposalStateByApp :: MonadDB ssc m => ApplicationName -> m (Maybe ProposalState)
getProposalStateByApp appName =
    runMaybeT $ MaybeT (getAppProposal appName) >>= MaybeT . getProposalState

-- | Get last confirmed SoftwareVersion of given application.
getConfirmedSV
    :: MonadDB ssc m
    => ApplicationName -> m (Maybe NumSoftwareVersion)
getConfirmedSV = getBi . confirmedVersionKey

-- | Get actual slot duration.
--
-- TODO: should be stored in the database.
getSlotDuration :: MonadDB ssc m => m Microsecond
getSlotDuration = return Const.slotDuration

-- | Get maximum block size (in bytes).
--
-- TODO: should be stored in the database.
getMaxBlockSize :: MonadDB ssc m => m Byte
getMaxBlockSize = return Const.maxBlockSize

----------------------------------------------------------------------------
-- Operations
----------------------------------------------------------------------------

data UpdateOp
    = PutProposal !ProposalState
    | DeleteProposal !UpId !ApplicationName
    | ConfirmVersion !SoftwareVersion
    | DelConfirmedVersion !ApplicationName
    | AddConfirmedProposal !NumSoftwareVersion !UpdateProposal
    | SetLastAdopted !BlockVersion
    | SetBVState !BlockVersion !BlockVersionState
    | DelBV !BlockVersion

instance RocksBatchOp UpdateOp where
    toBatchOp (PutProposal ps) =
        [ Rocks.Put (proposalKey upId) (encodeStrict ps)
        , Rocks.Put (proposalAppKey appName) (encodeStrict upId)
        ]
      where
        up = psProposal ps
        upId = hash up
        appName = svAppName $ upSoftwareVersion up
    toBatchOp (DeleteProposal upId appName) =
        [Rocks.Del (proposalAppKey appName), Rocks.Del (proposalKey upId)]
    toBatchOp (ConfirmVersion sv) =
        [Rocks.Put (confirmedVersionKey $ svAppName sv) (encodeStrict $ svNumber sv)]
    toBatchOp (DelConfirmedVersion app) =
        [Rocks.Del (confirmedVersionKey app)]
    toBatchOp (AddConfirmedProposal nsv up) =
        [Rocks.Put (confirmedProposalKey nsv) (encodeStrict up)]
    toBatchOp (SetLastAdopted bv) =
        [Rocks.Put lastBVKey (encodeStrict bv)]
    toBatchOp (SetBVState bv st) =
        [Rocks.Put (bvStateKey bv) (encodeStrict st)]
    toBatchOp (DelBV bv) =
        [Rocks.Del (bvStateKey bv)]

----------------------------------------------------------------------------
-- Initialization
----------------------------------------------------------------------------

prepareGStateUS
    :: forall ssc m.
       MonadDB ssc m
    => m ()
prepareGStateUS = unlessM isInitialized $ do
    db <- getUtxoDB
    flip rocksWriteBatch db $
        [ SetLastAdopted genesisBlockVersion
        , SetBVState genesisBlockVersion (BlockVersionState genesisScriptVersion True)
        ] <> map ConfirmVersion genesisSoftwareVersions

isInitialized :: MonadDB ssc m => m Bool
isInitialized = isJust <$> getLastAdoptedBVMaybe

----------------------------------------------------------------------------
-- Iteration
----------------------------------------------------------------------------

data PropIter

instance DBIteratorClass PropIter where
    type IterKey PropIter = UpId
    type IterValue PropIter = ProposalState
    iterKeyPrefix _ = iterationPrefix

runProposalIterator
    :: forall m ssc a . MonadDB ssc m
    => DBnIterator ssc PropIter a -> m a
runProposalIterator = runDBnIterator @PropIter _gStateDB

runProposalMapIterator
    :: forall v m ssc a . MonadDB ssc m
    => DBnMapIterator ssc PropIter v a -> (IterType PropIter -> v) -> m a
runProposalMapIterator = runDBnMapIterator @PropIter _gStateDB


-- TODO: it can be optimized by storing some index sorted by
-- 'SlotId's, but I don't think it may be crucial.
-- | Get all proposals which were issued no later than given slot.
getOldProposals
    :: forall ssc m. MonadDB ssc m
    => SlotId -> m [UndecidedProposalState]
getOldProposals slotId = runProposalMapIterator (step []) snd
  where
    step res = nextItem >>= maybe (pure res) (onItem res)
    onItem res e
        | PSUndecided u <- e
        , upsSlot u <= slotId = step (u:res)
        | otherwise = step res

-- TODO: eliminate copy-paste here!

-- | Get all decided proposals which were accepted deeper than given
-- difficulty.
getDeepProposals
    :: forall ssc m. MonadDB ssc m
    => ChainDifficulty -> m [DecidedProposalState]
getDeepProposals cd = runProposalMapIterator (step []) snd
  where
    step res = nextItem >>= maybe (pure res) (onItem res)
    onItem res e
        | PSDecided u <- e
        , Just proposalDifficulty <- dpsDifficulty u
        , proposalDifficulty <= cd = step (u : res)
        | otherwise = step res

-- Iterator by confirmed proposals
data ConfPropIter

instance DBIteratorClass ConfPropIter where
    type IterKey ConfPropIter = NumSoftwareVersion
    type IterValue ConfPropIter = UpdateProposal
    iterKeyPrefix _ = confirmedIterationPrefix

-- | Get confirmed proposals which update our application and have
-- version bigger than argument. For instance, current software
-- version can be passed to this function to get all proposals with
-- bigger version.
getConfirmedProposals :: MonadDB ssc m => NumSoftwareVersion -> m [UpdateProposal]
getConfirmedProposals reqNsv = runDBnIterator @ConfPropIter _gStateDB (step [])
  where
    step res = nextItem >>= maybe (pure res) (onItem res)
    onItem res (nsv, up)
        | nsv > reqNsv = step (up:res)
        | otherwise    = step res

-- Iterator by block versions
data BVIter

instance DBIteratorClass BVIter where
    type IterKey BVIter = BlockVersion
    type IterValue BVIter = BlockVersionState
    iterKeyPrefix _ = bvStateIterationPrefix

getAllConfirmedBV :: MonadDB ssc m => m [BlockVersion]
getAllConfirmedBV = runDBnIterator @BVIter _gStateDB (step [])
  where
    step res = nextItem >>= maybe (pure res) (onItem res)
    onItem res (bv, BlockVersionState {..})
        | bvsIsConfirmed = step (bv : res)
        | otherwise = step res

----------------------------------------------------------------------------
-- Keys ('us' prefix stands for Update System)
----------------------------------------------------------------------------

lastBVKey :: ByteString
lastBVKey = "us/last-adopted-block-v"

bvStateKey :: BlockVersion -> ByteString
bvStateKey = encodeWithKeyPrefix @BVIter

bvStateIterationPrefix :: ByteString
bvStateIterationPrefix = "us/bvs/"

proposalKey :: UpId -> ByteString
proposalKey = encodeWithKeyPrefix @PropIter

proposalAppKey :: ApplicationName -> ByteString
proposalAppKey = mappend "us/an" . encodeStrict

confirmedVersionKey :: ApplicationName -> ByteString
confirmedVersionKey = mappend "us/cv" . encodeStrict

iterationPrefix :: ByteString
iterationPrefix = "us/p/"

confirmedProposalKey :: NumSoftwareVersion -> ByteString
confirmedProposalKey = encodeWithKeyPrefix @ConfPropIter

confirmedIterationPrefix :: ByteString
confirmedIterationPrefix = "us/cp"

----------------------------------------------------------------------------
-- Details
----------------------------------------------------------------------------

getLastAdoptedBVMaybe :: MonadDB ssc m => m (Maybe BlockVersion)
getLastAdoptedBVMaybe = getBi lastBVKey<|MERGE_RESOLUTION|>--- conflicted
+++ resolved
@@ -43,7 +43,6 @@
 import           Serokell.Data.Memory.Units (Byte)
 import           Universum
 
-<<<<<<< HEAD
 import           Pos.Binary.Class           (encodeStrict)
 import           Pos.Binary.DB              ()
 import qualified Pos.Constants              as Const
@@ -57,44 +56,18 @@
                                              DBnMapIterator, IterType, runDBnIterator,
                                              runDBnMapIterator)
 import           Pos.DB.Types               (NodeDBs (..))
-import           Pos.Genesis                (genesisProtocolVersion, genesisScriptVersion,
+import           Pos.Genesis                (genesisBlockVersion, genesisScriptVersion,
                                              genesisSoftwareVersions)
-import           Pos.Script.Type            (ScriptVersion)
-import           Pos.Types                  (ApplicationName, ChainDifficulty,
-                                             NumSoftwareVersion, ProtocolVersion, SlotId,
+import           Pos.Types                  (ApplicationName, BlockVersion,
+                                             ChainDifficulty, NumSoftwareVersion, SlotId,
                                              SoftwareVersion (..))
 import           Pos.Update.Core            (UpId, UpdateProposal (..))
-import           Pos.Update.Poll.Types      (DecidedProposalState (dpsDifficulty),
+import           Pos.Update.Poll.Types      (BlockVersionState (..),
+                                             DecidedProposalState (dpsDifficulty),
                                              ProposalState (..),
                                              UndecidedProposalState (upsSlot), psProposal)
 import           Pos.Util                   (maybeThrow)
 import           Pos.Util.Iterator          (MonadIterator (..))
-=======
-import           Pos.Binary.Class          (encodeStrict)
-import           Pos.Binary.DB             ()
-import           Pos.Crypto                (hash)
-import           Pos.DB.Class              (MonadDB, getUtxoDB)
-import           Pos.DB.Error              (DBError (DBMalformed))
-import           Pos.DB.Functions          (RocksBatchOp (..), encodeWithKeyPrefix,
-                                            rocksWriteBatch)
-import           Pos.DB.GState.Common      (getBi)
-import           Pos.DB.Iterator           (DBIteratorClass (..), DBnIterator,
-                                            DBnMapIterator, IterType, runDBnIterator,
-                                            runDBnMapIterator)
-import           Pos.DB.Types              (NodeDBs (..))
-import           Pos.Genesis               (genesisBlockVersion, genesisScriptVersion,
-                                            genesisSoftwareVersions)
-import           Pos.Types                 (ApplicationName, BlockVersion,
-                                            ChainDifficulty, NumSoftwareVersion, SlotId,
-                                            SoftwareVersion (..))
-import           Pos.Update.Core           (UpId, UpdateProposal (..))
-import           Pos.Update.Poll.Types     (BlockVersionState (..),
-                                            DecidedProposalState (dpsDifficulty),
-                                            ProposalState (..),
-                                            UndecidedProposalState (upsSlot), psProposal)
-import           Pos.Util                  (maybeThrow)
-import           Pos.Util.Iterator         (MonadIterator (..))
->>>>>>> 00e982a0
 
 ----------------------------------------------------------------------------
 -- Getters
@@ -113,13 +86,8 @@
     lbv <- getLastAdoptedBV
     maybeThrow (DBMalformed msg) =<< getBVState lbv
   where
-<<<<<<< HEAD
-    msg = "Update System part of GState DB is not initialized \
-          \(last PV is missing)"
-=======
     msg =
         "Update System part of GState DB : Last Script Version is missing"
->>>>>>> 00e982a0
 
 -- | Get 'BlockVersionState' associated with given adopted BlockVersion.
 getBVState :: MonadDB ssc m => BlockVersion -> m (Maybe BlockVersionState)
