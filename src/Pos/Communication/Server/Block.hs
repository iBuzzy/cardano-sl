{-# LANGUAGE AllowAmbiguousTypes   #-}
{-# LANGUAGE FlexibleContexts      #-}
{-# LANGUAGE MultiParamTypeClasses #-}
{-# LANGUAGE Rank2Types            #-}
{-# LANGUAGE ScopedTypeVariables   #-}

-- | Server which handles blocks.

module Pos.Communication.Server.Block
       ( blockListeners

       , handleBlock
       , handleBlockHeader
       , handleBlockRequest
       ) where

import           Control.Lens              ((^.))
import           Control.TimeWarp.Logging  (logDebug, logError, logInfo, logNotice,
                                            logWarning)
import           Control.TimeWarp.Rpc      (BinaryP, MonadDialog)
import qualified Data.HashSet              as HS
import           Data.List.NonEmpty        (NonEmpty ((:|)))
import qualified Data.List.NonEmpty        as NE
import           Formatting                (bprint, build, int, sformat, stext, (%))
import           Serokell.Util             (VerificationRes (..), listJson,
                                            listJsonIndent)
import           Universum

import           Pos.Communication.Methods (announceBlock)
import           Pos.Communication.Types   (RequestBlock (..), ResponseMode,
                                            SendBlock (..), SendBlockHeader (..))
import           Pos.Crypto                (hash, shortHashF)
import           Pos.DHT                   (ListenerDHT (..), replyToNode)
import           Pos.Slotting              (getCurrentSlot)
import qualified Pos.State                 as St
<<<<<<< HEAD
import           Pos.Types                 (HeaderHash, getBlockHeader, headerHash)
=======
import           Pos.Statistics            (StatBlockCreated (..), statlogCountEvent)
import           Pos.Types                 (HeaderHash, Tx, blockTxs, getBlockHeader,
                                            headerHash)
import           Pos.Util                  (inAssertMode)
>>>>>>> 2dd66905
import           Pos.Util.JsonLog          (jlAdoptedBlock, jlLog)
import           Pos.WorkMode              (WorkMode)

-- | Listeners for requests related to blocks processing.
blockListeners :: (MonadDialog BinaryP m, WorkMode ssc m)
               => [ListenerDHT m]
blockListeners =
    [ ListenerDHT handleBlock
    , ListenerDHT handleBlockHeader
    , ListenerDHT handleBlockRequest
    ]

handleBlock :: forall ssc m . ResponseMode ssc m
            => SendBlock ssc -> m ()
handleBlock (SendBlock block) = do
    slotId <- getCurrentSlot
    pbr <- St.processBlock slotId block
    let blkHash = headerHash block
    case pbr of
        St.PBRabort msg -> do
            let fmt =
                    "Block "%build%
                    " processing is aborted for the following reason: "%stext
            logWarning $ sformat fmt blkHash msg
        St.PBRgood (0, (blkAdopted:|[])) -> do
<<<<<<< HEAD
            let adoptedBlkHash :: HeaderHash ssc
                adoptedBlkHash = headerHash blkAdopted
=======
            statlogCountEvent StatBlockCreated 1
            let adoptedBlkHash = headerHash blkAdopted
>>>>>>> 2dd66905
            jlLog $ jlAdoptedBlock blkAdopted
            logInfo $ sformat ("Received block has been adopted: "%build)
                adoptedBlkHash
        St.PBRgood (rollbacked, altChain) -> do
            logNotice $
                sformat ("As a result of block processing, rollback"%
                         " of "%int%" blocks has been done and alternative"%
                         " chain has been adopted "%listJson)
                rollbacked (fmap headerHash altChain)
        St.PBRmore h -> do
            logInfo $ sformat
                ("After processing block "%build%", we need block "%build)
                blkHash h
            replyToNode $ RequestBlock h
    propagateBlock pbr

    -- We assert that the chain is consistent – none of the transactions in a
    -- block are present in previous blocks. This is an expensive check and
    -- we only do it when asserts are turned on.
    inAssertMode $ do
        let getTxs (Left _)    = mempty
            getTxs (Right blk) = HS.fromList . toList $ blk ^. blockTxs
        chain <- St.getBestChain
        let dups :: [(HeaderHash ssc, HashSet Tx)]
            dups = go mempty (reverse (toList chain))
              where
                go _txs []        = []
                go txs (blk:blks) =
                    (headerHash blk, HS.intersection (getTxs blk) txs) :
                    go (txs <> getTxs blk) blks
        unless (all (null . snd) dups) $ logError $ sformat
            ("transactions from some blocks are present in previous blocks;"%
             " here's the whole blockchain from youngest to oldest block,"%
             " and duplicating transactions in those blocks: "%
             listJsonIndent 2)
            [if null txs
                 then bprint shortHashF h
                 else bprint (shortHashF%": "%listJsonIndent 4) h txs
              | (h, txs) <- reverse dups ]

propagateBlock :: WorkMode ssc m
               => St.ProcessBlockRes ssc -> m ()
propagateBlock (St.PBRgood (_, blocks)) =
    either (const pass) announceBlock header
  where
    blk = NE.last blocks
    header = getBlockHeader blk
propagateBlock _ = pass

handleBlockHeader
    :: ResponseMode ssc m
    => SendBlockHeader ssc -> m ()

handleBlockHeader (SendBlockHeader header) = do
    whenM checkUsefulness $ replyToNode (RequestBlock h)
  where
    header' = Right header
    h = hash header'
    checkUsefulness = do
        slotId <- getCurrentSlot
        verRes <- St.mayBlockBeUseful slotId header
        case verRes of
            VerFailure errors -> do
                let fmt =
                        "Ignoring header with hash "%build%
                        " for the following reasons: "%listJson
                let msg = sformat fmt h errors
                False <$ logDebug msg
            VerSuccess -> do
                let fmt = "Block header " % build % " considered useful"
                    msg = sformat fmt h
                True <$ logDebug msg

handleBlockRequest
    :: ResponseMode ssc m
    => RequestBlock ssc -> m ()
handleBlockRequest (RequestBlock h) = do
    logDebug $ sformat ("Block "%build%" is requested") h
    maybe logNotFound sendBlockBack =<< St.getBlock h
  where
    logNotFound = logWarning $ sformat ("Block "%build%" wasn't found") h
    sendBlockBack block = do
        logDebug $ sformat ("Sending block "%build%" in reply") h
        replyToNode $ SendBlock block<|MERGE_RESOLUTION|>--- conflicted
+++ resolved
@@ -33,14 +33,9 @@
 import           Pos.DHT                   (ListenerDHT (..), replyToNode)
 import           Pos.Slotting              (getCurrentSlot)
 import qualified Pos.State                 as St
-<<<<<<< HEAD
-import           Pos.Types                 (HeaderHash, getBlockHeader, headerHash)
-=======
-import           Pos.Statistics            (StatBlockCreated (..), statlogCountEvent)
 import           Pos.Types                 (HeaderHash, Tx, blockTxs, getBlockHeader,
                                             headerHash)
 import           Pos.Util                  (inAssertMode)
->>>>>>> 2dd66905
 import           Pos.Util.JsonLog          (jlAdoptedBlock, jlLog)
 import           Pos.WorkMode              (WorkMode)
 
@@ -66,13 +61,7 @@
                     " processing is aborted for the following reason: "%stext
             logWarning $ sformat fmt blkHash msg
         St.PBRgood (0, (blkAdopted:|[])) -> do
-<<<<<<< HEAD
-            let adoptedBlkHash :: HeaderHash ssc
-                adoptedBlkHash = headerHash blkAdopted
-=======
-            statlogCountEvent StatBlockCreated 1
             let adoptedBlkHash = headerHash blkAdopted
->>>>>>> 2dd66905
             jlLog $ jlAdoptedBlock blkAdopted
             logInfo $ sformat ("Received block has been adopted: "%build)
                 adoptedBlkHash
