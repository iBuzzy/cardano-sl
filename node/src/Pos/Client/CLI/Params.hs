-- | Getter params from Args

module Pos.Client.CLI.Params
       ( loggingParams
       , getBaseParams
       , getKeyfilePath
       , getNodeParams
       , getTransportParams
       , gtSscParams
       ) where

import           Universum

import qualified Data.ByteString.Char8      as BS8 (unpack)
import           Mockable                   (Catch, Fork, Mockable)
import qualified Network.Transport.TCP      as TCP (TCPAddr (..), TCPAddrInfo (..))
import           System.Wlog                (LoggerName, WithLogger)

<<<<<<< HEAD
import qualified Pos.CLI                    as CLI
import           Pos.Constants              (isDevelopment)
import           Pos.Core.Types             (Timestamp (..))
import           Pos.Crypto                 (VssKeyPair)
import           Pos.Genesis                (GenesisContext (..), devAddrDistr,
                                             devStakesDistr, genesisContextProduction,
                                             genesisUtxo)
import           Pos.Launcher               (BaseParams (..), LoggingParams (..),
                                             NodeParams (..), TransportParams (..))
import           Pos.Network.CLI            (intNetworkConfigOpts)
import           Pos.Network.Types          (NetworkConfig (..), Topology (..))
import           Pos.Security               (SecurityParams (..))
import           Pos.Ssc.GodTossing         (GtParams (..))
import           Pos.Update.Params          (UpdateParams (..))
import           Pos.Util.UserSecret        (peekUserSecret)

import           Pos.Client.CLI.NodeOptions (SimpleNodeArgs (..))
import           Pos.Client.CLI.Secrets     (updateUserSecretVSS,
                                             userSecretWithGenesisKey)
=======
import           Pos.Constants         (isDevelopment)
import           Pos.Core.Types        (Timestamp (..))
import           Pos.Crypto            (VssKeyPair)
import           Pos.Genesis           (GenesisContext (..), devAddrDistr, devStakesDistr,
                                        genesisContextProduction, genesisUtxo)
import           Pos.Launcher          (BaseParams (..), LoggingParams (..),
                                        NodeParams (..), TransportParams (..))
import           Pos.Network.CLI       (intNetworkConfigOpts)
import           Pos.Network.Types     (NetworkConfig (..), Topology (..))
import           Pos.Security          (SecurityParams (..))
import           Pos.Ssc.GodTossing    (GtParams (..))
import           Pos.Update.Params     (UpdateParams (..))
import           Pos.Util.UserSecret   (peekUserSecret)

import           Pos.Client.CLI.NodeOptions  (CommonNodeArgs (..), NodeArgs (..),
                                              maliciousEmulationAttacks, maliciousEmulationTargets)
import           Pos.Client.CLI.Secrets (updateUserSecretVSS, userSecretWithGenesisKey)
import           Pos.Client.CLI.Options (CommonArgs(..))
>>>>>>> 943ca7a3


loggingParams :: LoggerName -> CommonNodeArgs -> LoggingParams
loggingParams tag CommonNodeArgs{..} =
    LoggingParams
    { lpHandlerPrefix = logPrefix commonArgs
    , lpConfigPath    = logConfig commonArgs
    , lpRunnerTag     = tag
    }

getBaseParams :: LoggerName -> CommonNodeArgs -> BaseParams
getBaseParams loggingTag args@CommonNodeArgs {..} =
    BaseParams { bpLoggingParams = loggingParams loggingTag args }

gtSscParams :: CommonNodeArgs -> VssKeyPair -> GtParams
gtSscParams CommonNodeArgs {..} vssSK =
    GtParams
    { gtpSscEnabled = True
    , gtpVssKeyPair = vssSK
    }

getKeyfilePath :: CommonNodeArgs -> FilePath
getKeyfilePath CommonNodeArgs {..}
    | isDevelopment = case devSpendingGenesisI of
          Nothing -> keyfilePath
          Just i  -> "node-" ++ show i ++ "." ++ keyfilePath
    | otherwise = keyfilePath

getNodeParams ::
       (MonadIO m, WithLogger m, Mockable Fork m, Mockable Catch m)
    => CommonNodeArgs
    -> NodeArgs
    -> Timestamp
    -> m NodeParams
getNodeParams cArgs@CommonNodeArgs{..} NodeArgs{..} systemStart = do
    (primarySK, userSecret) <-
        userSecretWithGenesisKey cArgs =<<
            updateUserSecretVSS cArgs =<<
                peekUserSecret (getKeyfilePath cArgs)
    npNetworkConfig <- intNetworkConfigOpts networkConfigOpts
    let npTransport = getTransportParams cArgs npNetworkConfig
        devStakeDistr =
            devStakesDistr
                (flatDistr commonArgs)
                (bitcoinDistr commonArgs)
                (richPoorDistr commonArgs)
                (expDistr commonArgs)
    let npGenesisCtx
            | isDevelopment =
              let (aDistr,bootStakeholders) = devAddrDistr devStakeDistr
              in GenesisContext (genesisUtxo aDistr)
                                bootStakeholders
            | otherwise = genesisContextProduction
    pure NodeParams
        { npDbPathM = dbPath
        , npRebuildDb = rebuildDB
        , npSecretKey = primarySK
        , npUserSecret = userSecret
        , npSystemStart = systemStart
        , npBaseParams = getBaseParams "node" cArgs
        , npJLFile = jlPath
        , npReportServers = reportServers commonArgs
        , npUpdateParams = UpdateParams
            { upUpdatePath    = updateLatestPath
            , upUpdateWithPkg = updateWithPackage
            , upUpdateServers = updateServers commonArgs
            }
        , npSecurityParams = SecurityParams
            { spAttackTypes   = maliciousEmulationAttacks
            , spAttackTargets = maliciousEmulationTargets
            }
        , npUseNTP = not noNTP
        , npEnableMetrics = enableMetrics
        , npEkgParams = ekgParams
        , npStatsdParams = statsdParams
        , ..
        }

getTransportParams :: CommonNodeArgs -> NetworkConfig kademlia -> TransportParams
getTransportParams args networkConfig = TransportParams { tpTcpAddr = tcpAddr }
  where
    tcpAddr = case ncTopology networkConfig of
        TopologyBehindNAT{} -> TCP.Unaddressable
        _ -> let (bindHost, bindPort) = bindAddress args
                 (externalHost, externalPort) = externalAddress args
                 tcpHost = BS8.unpack bindHost
                 tcpPort = show bindPort
                 tcpMkExternal = const (BS8.unpack externalHost, show externalPort)
             in  TCP.Addressable $ TCP.TCPAddrInfo tcpHost tcpPort tcpMkExternal<|MERGE_RESOLUTION|>--- conflicted
+++ resolved
@@ -16,8 +16,6 @@
 import qualified Network.Transport.TCP      as TCP (TCPAddr (..), TCPAddrInfo (..))
 import           System.Wlog                (LoggerName, WithLogger)
 
-<<<<<<< HEAD
-import qualified Pos.CLI                    as CLI
 import           Pos.Constants              (isDevelopment)
 import           Pos.Core.Types             (Timestamp (..))
 import           Pos.Crypto                 (VssKeyPair)
@@ -33,30 +31,12 @@
 import           Pos.Update.Params          (UpdateParams (..))
 import           Pos.Util.UserSecret        (peekUserSecret)
 
-import           Pos.Client.CLI.NodeOptions (SimpleNodeArgs (..))
+import           Pos.Client.CLI.NodeOptions (CommonNodeArgs (..), NodeArgs (..),
+                                             maliciousEmulationAttacks,
+                                             maliciousEmulationTargets)
+import           Pos.Client.CLI.Options     (CommonArgs (..))
 import           Pos.Client.CLI.Secrets     (updateUserSecretVSS,
                                              userSecretWithGenesisKey)
-=======
-import           Pos.Constants         (isDevelopment)
-import           Pos.Core.Types        (Timestamp (..))
-import           Pos.Crypto            (VssKeyPair)
-import           Pos.Genesis           (GenesisContext (..), devAddrDistr, devStakesDistr,
-                                        genesisContextProduction, genesisUtxo)
-import           Pos.Launcher          (BaseParams (..), LoggingParams (..),
-                                        NodeParams (..), TransportParams (..))
-import           Pos.Network.CLI       (intNetworkConfigOpts)
-import           Pos.Network.Types     (NetworkConfig (..), Topology (..))
-import           Pos.Security          (SecurityParams (..))
-import           Pos.Ssc.GodTossing    (GtParams (..))
-import           Pos.Update.Params     (UpdateParams (..))
-import           Pos.Util.UserSecret   (peekUserSecret)
-
-import           Pos.Client.CLI.NodeOptions  (CommonNodeArgs (..), NodeArgs (..),
-                                              maliciousEmulationAttacks, maliciousEmulationTargets)
-import           Pos.Client.CLI.Secrets (updateUserSecretVSS, userSecretWithGenesisKey)
-import           Pos.Client.CLI.Options (CommonArgs(..))
->>>>>>> 943ca7a3
-
 
 loggingParams :: LoggerName -> CommonNodeArgs -> LoggingParams
 loggingParams tag CommonNodeArgs{..} =
