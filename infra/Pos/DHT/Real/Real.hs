--- conflicted
+++ resolved
@@ -1,5 +1,5 @@
-{-# LANGUAGE TypeFamilies #-}
 {-# LANGUAGE ScopedTypeVariables #-}
+{-# LANGUAGE TypeFamilies        #-}
 
 module Pos.DHT.Real.Real
        ( kademliaJoinNetwork
@@ -21,11 +21,12 @@
 import           Data.List                 (intersect, (\\))
 import           Formatting                (build, int, sformat, shown, (%))
 import           Mockable                  (Async, Catch, Mockable, MonadMockable,
-                                            Promise, Throw, catch, catchAll, throw,
-                                            waitAnyUnexceptional, withAsync, try)
+                                            Promise, Throw, catch, catchAll, throw, try,
+                                            waitAnyUnexceptional, withAsync)
 import qualified Network.Kademlia          as K
+import qualified Network.Kademlia.Instance as K (KademliaInstance (state),
+                                                 KademliaState (sTree))
 import qualified Network.Kademlia.Tree     as K (toView)
-import qualified Network.Kademlia.Instance as K (KademliaState (sTree), KademliaInstance (state))
 import           Serokell.Util             (listJson, ms, sec)
 import           System.Directory          (doesFileExist)
 import           System.Wlog               (HasLoggerName (modifyLoggerName), WithLogger,
@@ -33,7 +34,7 @@
                                             usingLoggerName)
 import           Universum                 hiding (bracket, catch, catchAll)
 
-import           Pos.Binary.Class          (Bi (..), deserialize)
+import           Pos.Binary.Class          (Bi (..), decodeFull)
 import           Pos.Binary.Infra.DHTModel ()
 import           Pos.DHT.Constants         (enhancedMessageBroadcast,
                                             enhancedMessageTimeout,
@@ -42,7 +43,6 @@
                                             DHTNode (..), randomDHTKey)
 import           Pos.DHT.Real.Param        (KademliaParams (..))
 import           Pos.DHT.Real.Types        (KademliaDHTInstance (..))
-import           Pos.Network.Types         (NodeType)
 import           Pos.Util.TimeLimit        (runWithRandomIntervals')
 import           Pos.Util.TimeWarp         (NetworkAddress)
 
@@ -88,7 +88,6 @@
     logInfo "Generating dht key.."
     kdiKey <- maybe randomDHTKey pure kpKey
     logInfo $ sformat ("Generated dht key "%build) kdiKey
-<<<<<<< HEAD
     kdiDumpPath <- case kpDumpFile of
         Nothing -> pure Nothing
         Just fp -> do
@@ -99,21 +98,10 @@
             logInfo "Restoring DHT Instance from snapshot"
             catchErrors $
                 createKademliaFromSnapshot bindAddr extAddr kademliaConfig =<<
-                (Store.decodeEx . BS.toStrict) <$> BS.readFile dumpFile
+                (either error identity . decodeFull . BS.toStrict) <$> BS.readFile dumpFile
         Nothing -> do
             logInfo "Creating new DHT instance"
             catchErrors $ createKademlia bindAddr extAddr kdiKey kademliaConfig
-=======
-    shouldRestore <- liftIO $ doesFileExist kpDump
-    kdiHandle <-
-        if shouldRestore
-        then do logInfo "Restoring DHT Instance from snapshot"
-                catchErrors $
-                    createKademliaFromSnapshot bindAddr extAddr kademliaConfig =<<
-                    deserialize <$> BS.readFile kpDump
-        else do logInfo "Creating new DHT instance"
-                catchErrors $ createKademlia bindAddr extAddr kdiKey kademliaConfig
->>>>>>> c5c988a2
 
     logInfo "Created DHT instance"
     let kdiInitialPeers = kpPeers
@@ -232,7 +220,7 @@
     outcome <- try (kademliaJoinNetwork' inst node)
     case outcome of
         Left (_e :: DHTException) -> kademliaJoinNetwork inst nodes
-        Right _ -> return ()
+        Right _                   -> return ()
 
 kademliaJoinNetwork'
     :: ( MonadIO m
