-- | Arbitrary instances for Update System core types.

module Pos.Update.Arbitrary.Core
       (
       ) where

import           Data.DeriveTH                     (derive, makeArbitrary)
import qualified Data.HashMap.Strict               as HM
import           Test.QuickCheck                   (Arbitrary (..), listOf1, oneof)
import           Test.QuickCheck.Arbitrary.Generic (genericArbitrary, genericShrink)
import           Universum

<<<<<<< HEAD
import           Pos.Binary.Update                 ()
import           Pos.Core.Arbitrary                ()
=======
import qualified Data.HashMap.Strict               as HM
import           Test.QuickCheck                   (Arbitrary (..), listOf1, oneof)
import           Test.QuickCheck.Arbitrary.Generic (genericArbitrary, genericShrink)

import           Pos.Binary.Update                 ()
>>>>>>> bb6589e9
import           Pos.Crypto                        (SignTag (SignUSVote), fakeSigner,
                                                    sign, toPublic)
import           Pos.Crypto.Arbitrary              ()
import           Pos.Data.Attributes               (mkAttributes)
<<<<<<< HEAD
import           Pos.Update.Core.Types             (BlockVersionModifier (..), SystemTag,
                                                    UpdateData (..), UpdatePayload (..),
                                                    UpdateProposal (..),
                                                    UpdateProposalToSign, UpdateVote (..),
                                                    VoteState (..), mkSystemTag,
                                                    mkUpdateProposalWSign)
=======
import           Pos.Core.Arbitrary                ()
import           Pos.Update.Core.Types             (BlockVersionData (..),
                                                    BlockVersionModifier, SystemTag,
                                                    UpdateData (..), UpdatePayload (..),
                                                    UpdateProposal (..),
                                                    UpdateProposalToSign (..),
                                                    UpdateVote (..), VoteState (..),
                                                    mkSystemTag, mkUpdateProposalWSign)
>>>>>>> bb6589e9

instance Arbitrary BlockVersionModifier where
    arbitrary = genericArbitrary
    shrink = genericShrink

instance Arbitrary SystemTag where
    arbitrary =
        oneof $
        map (pure . fromMaybe onFail) [mkSystemTag "win64", mkSystemTag "mac32"]
      where
        onFail = error "instance Arbitrary SystemTag: disaster"
    shrink = genericShrink

instance Arbitrary UpdateVote where
    arbitrary = do
        sk <- arbitrary
        let uvKey = toPublic sk
        uvProposalId <- arbitrary
        uvDecision <- arbitrary
        let uvSignature = sign SignUSVote sk (uvProposalId, uvDecision)
        return UpdateVote {..}
    shrink = genericShrink

instance Arbitrary UpdateProposal where
    arbitrary = do
        upBlockVersion <- arbitrary
        upBlockVersionMod <- arbitrary
        upSoftwareVersion <- arbitrary
        upData <- HM.fromList <$> listOf1 arbitrary
        let upAttributes = mkAttributes ()
        ss <- fakeSigner <$> arbitrary
        let onFailure = error . mappend "arbitrary @UpdateProposal failed: "
        either onFailure pure $
            mkUpdateProposalWSign
                upBlockVersion
                upBlockVersionMod
                upSoftwareVersion
                upData
                upAttributes
                ss
    shrink = genericShrink

instance Arbitrary UpdateProposalToSign where
    arbitrary = genericArbitrary
    shrink = genericShrink

instance Arbitrary UpdateProposalToSign where
    arbitrary = genericArbitrary
    shrink = genericShrink

instance Arbitrary VoteState where
    arbitrary = genericArbitrary
    shrink = genericShrink

instance Arbitrary UpdateData where
    arbitrary = genericArbitrary
    shrink = genericShrink

instance Arbitrary UpdatePayload where
    arbitrary = genericArbitrary
    shrink = genericShrink

instance Arbitrary BlockVersionData where
    arbitrary = genericArbitrary
    shrink = genericShrink<|MERGE_RESOLUTION|>--- conflicted
+++ resolved
@@ -4,35 +4,19 @@
        (
        ) where
 
-import           Data.DeriveTH                     (derive, makeArbitrary)
-import qualified Data.HashMap.Strict               as HM
-import           Test.QuickCheck                   (Arbitrary (..), listOf1, oneof)
-import           Test.QuickCheck.Arbitrary.Generic (genericArbitrary, genericShrink)
 import           Universum
 
-<<<<<<< HEAD
-import           Pos.Binary.Update                 ()
-import           Pos.Core.Arbitrary                ()
-=======
+import           Data.DeriveTH                     (derive, makeArbitrary)
 import qualified Data.HashMap.Strict               as HM
 import           Test.QuickCheck                   (Arbitrary (..), listOf1, oneof)
 import           Test.QuickCheck.Arbitrary.Generic (genericArbitrary, genericShrink)
 
 import           Pos.Binary.Update                 ()
->>>>>>> bb6589e9
+import           Pos.Core.Arbitrary                ()
 import           Pos.Crypto                        (SignTag (SignUSVote), fakeSigner,
                                                     sign, toPublic)
 import           Pos.Crypto.Arbitrary              ()
 import           Pos.Data.Attributes               (mkAttributes)
-<<<<<<< HEAD
-import           Pos.Update.Core.Types             (BlockVersionModifier (..), SystemTag,
-                                                    UpdateData (..), UpdatePayload (..),
-                                                    UpdateProposal (..),
-                                                    UpdateProposalToSign, UpdateVote (..),
-                                                    VoteState (..), mkSystemTag,
-                                                    mkUpdateProposalWSign)
-=======
-import           Pos.Core.Arbitrary                ()
 import           Pos.Update.Core.Types             (BlockVersionData (..),
                                                     BlockVersionModifier, SystemTag,
                                                     UpdateData (..), UpdatePayload (..),
@@ -40,7 +24,6 @@
                                                     UpdateProposalToSign (..),
                                                     UpdateVote (..), VoteState (..),
                                                     mkSystemTag, mkUpdateProposalWSign)
->>>>>>> bb6589e9
 
 instance Arbitrary BlockVersionModifier where
     arbitrary = genericArbitrary
@@ -87,10 +70,6 @@
     arbitrary = genericArbitrary
     shrink = genericShrink
 
-instance Arbitrary UpdateProposalToSign where
-    arbitrary = genericArbitrary
-    shrink = genericShrink
-
 instance Arbitrary VoteState where
     arbitrary = genericArbitrary
     shrink = genericShrink
