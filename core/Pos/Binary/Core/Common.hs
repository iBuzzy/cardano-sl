module Pos.Binary.Core.Common () where

import           Universum

import           Pos.Binary.Class (Bi (..), Cons (..), Field (..), deriveSimpleBi)
import           Pos.Core.Common.Types (Coin, mkCoin, unsafeGetCoin)
import qualified Pos.Core.Common.Types as T
import qualified Pos.Data.Attributes as A
import           Pos.Util.Orphans ()
import           Pos.Util.Util (toCborError)

-- kind of boilerplate, but anyway that's what it was made for --
-- verbosity and clarity

instance Bi (A.Attributes ()) where
    encode = A.encodeAttributes []
    decode = A.decodeAttributes () $ \_ _ _ -> pure Nothing

instance Bi T.CoinPortion where
    encode = encode . T.getCoinPortion
    decode =
        T.mkCoinPortion <$> (decode @Word64) >>= toCborError

instance Bi T.BlockCount where
    encode = encode . T.getBlockCount
    decode = T.BlockCount <$> decode

deriveSimpleBi ''T.SharedSeed [
    Cons 'T.SharedSeed [
        Field [| T.getSharedSeed :: ByteString |]
    ]]

deriveSimpleBi ''T.ChainDifficulty [
    Cons 'T.ChainDifficulty [
        Field [| T.getChainDifficulty :: T.BlockCount |]
    ]]

<<<<<<< HEAD

-- | This instance required only for Arbitrary instance of HeaderHash
-- due to @instance Bi a => Hash a@.
instance Bi T.BlockHeaderStub where
    encode =
        -- TODO [CSL-2173]: Refactor. We should remove BlockHeaderStub.
        error "somebody tried to binary encode BlockHeaderStub"
    decode =
        -- TODO [CSL-2173]: Refactor. We should remove BlockHeaderStub.
        error "somebody tried to binary decode BlockHeaderStub"

=======
>>>>>>> e42d900c
----------------------------------------------------------------------------
-- Coin
----------------------------------------------------------------------------

-- number of total coins is 45*10^9 * 10^6
--
--  Input                        | Bits to represent |
-- ------------------------------| ----------------- |
-- 0-9                           |      8 bits       |
-- 0-99                          |      16 bits      |
-- 0-999                         |      24 bits      |
-- 0-9999                        |      24 bits      |
-- 0-99999                       |      40 bits      |
-- 0-999999                      |      40 bits      |
-- 45*10^15                      |      72 bits      |
-- 45*10^9                       |      72 bits      |
-- 45*10^9 * 10^6 (maxbound)     |      72 bits      |
-- maxbound - 1                  |      72 bits      |

instance Bi Coin where
    encode = encode . unsafeGetCoin
    decode =
        decode >>= toCborError . \case
            number
                | number > unsafeGetCoin maxBound ->
                    Left $
                    "decode@Coin: number is greater than limit: " <>
                    show number
                | otherwise -> Right (mkCoin number)<|MERGE_RESOLUTION|>--- conflicted
+++ resolved
@@ -35,20 +35,6 @@
         Field [| T.getChainDifficulty :: T.BlockCount |]
     ]]
 
-<<<<<<< HEAD
-
--- | This instance required only for Arbitrary instance of HeaderHash
--- due to @instance Bi a => Hash a@.
-instance Bi T.BlockHeaderStub where
-    encode =
-        -- TODO [CSL-2173]: Refactor. We should remove BlockHeaderStub.
-        error "somebody tried to binary encode BlockHeaderStub"
-    decode =
-        -- TODO [CSL-2173]: Refactor. We should remove BlockHeaderStub.
-        error "somebody tried to binary decode BlockHeaderStub"
-
-=======
->>>>>>> e42d900c
 ----------------------------------------------------------------------------
 -- Coin
 ----------------------------------------------------------------------------
