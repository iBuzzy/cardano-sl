module Pos.Core.Address
       ( Address (..)
       , AddrPkAttrs (..)
       , AddressIgnoringAttributes (..)
       , addressF
       , addressDetailedF
       , checkPubKeyAddress
       , checkScriptAddress
       , checkRedeemAddress
       , checkUnknownAddressType
       , makePubKeyAddress
       , makePubKeyHdwAddress
       , createHDAddressNH
       , createHDAddressH
       , makeScriptAddress
       , makeRedeemAddress
       , decodeTextAddress

       , StakeholderId

         -- * Internals
       , AddressHash
       , addressHash
       , unsafeAddressHash
       ) where

import           Crypto.Hash            (Blake2b_224, Digest, SHA3_256, hashlazy)
import qualified Crypto.Hash            as CryptoHash
import           Data.ByteString.Base58 (Alphabet (..), bitcoinAlphabet, decodeBase58,
                                         encodeBase58)
import qualified Data.ByteString.Lazy   as BSL (fromStrict)
import           Data.Hashable          (Hashable (..))
import           Data.Text.Buildable    (Buildable)
import qualified Data.Text.Buildable    as Buildable
import           Formatting             (Format, bprint, build, int, later, (%))
import           Serokell.Util.Base16   (base16F)
import           Universum

import           Pos.Binary.Class       (Bi)
import qualified Pos.Binary.Class       as Bi
import           Pos.Binary.Crypto      ()
import           Pos.Core.Types         (AddrPkAttrs (..), Address (..), AddressHash,
                                         Script, StakeholderId)
<<<<<<< HEAD
import           Pos.Crypto             (AbstractHash (AbstractHash), EncryptedSecretKey,
                                         PublicKey, RedeemPublicKey, encToPublic)
=======
import           Pos.Crypto             (AbstractHash (AbstractHash), PublicKey,
                                         RedeemPublicKey, SecretKey, hashHexF, toPublic)
>>>>>>> 0e1c901c
import           Pos.Crypto.HD          (HDAddressPayload, HDPassphrase,
                                         deriveHDPublicKey, deriveHDSecretKey,
                                         packHDAddressAttr)
import           Pos.Crypto.SafeSigning (PassPhrase)
import           Pos.Data.Attributes    (mkAttributes)

instance Bi Address => Hashable Address where
    hashWithSalt s = hashWithSalt s . Bi.encode

-- | Currently we gonna use Bitcoin alphabet for representing addresses in
-- base58
addrAlphabet :: Alphabet
addrAlphabet = bitcoinAlphabet

addrToBase58 :: Bi Address => Address -> ByteString
addrToBase58 = encodeBase58 addrAlphabet . Bi.encodeStrict

instance Bi Address => Buildable Address where
    build = Buildable.build . decodeUtf8 @Text . addrToBase58

newtype AddressIgnoringAttributes = AddressIA Address

instance Eq AddressIgnoringAttributes where
    AddressIA (PubKeyAddress h1 _) == AddressIA (PubKeyAddress h2 _) = h1 == h2
    AddressIA a1                   == AddressIA a2                   = a1 == a2

instance Ord AddressIgnoringAttributes where
    AddressIA (PubKeyAddress h1 _) `compare` AddressIA (PubKeyAddress h2 _) =
        h1 `compare` h2
    AddressIA a1 `compare` AddressIA a2 = compare a1 a2

instance Bi Address => Hashable AddressIgnoringAttributes where
    hashWithSalt s (AddressIA (PubKeyAddress h _)) = hashWithSalt s h
    hashWithSalt s (AddressIA a)                   = hashWithSalt s a

-- | A function which decodes base58 address from given ByteString
decodeAddress :: Bi Address => ByteString -> Either String Address
decodeAddress bs = do
    let base58Err = "Invalid base58 representation of address"
        takeErr = toString . view _3
        takeRes = view _3
    dbs <- maybeToRight base58Err $ decodeBase58 addrAlphabet bs
    bimap takeErr takeRes $ Bi.decodeOrFail $ BSL.fromStrict dbs

decodeTextAddress :: Bi Address => Text -> Either Text Address
decodeTextAddress = first toText . decodeAddress . encodeUtf8

-- | A function for making an address from PublicKey
makePubKeyAddress :: Bi PublicKey => PublicKey -> Address
makePubKeyAddress key =
    PubKeyAddress (addressHash key)
                  (mkAttributes (AddrPkAttrs Nothing))

-- | A function for making an HDW address
makePubKeyHdwAddress
    :: Bi PublicKey
    => HDAddressPayload    -- ^ Derivation path
    -> PublicKey
    -> Address
makePubKeyHdwAddress path key =
    PubKeyAddress (addressHash key)
                  (mkAttributes (AddrPkAttrs (Just path)))

-- | Create address from secret key in hardened way.
createHDAddressH
    :: PassPhrase
    -> HDPassphrase
    -> EncryptedSecretKey
    -> [Word32]
    -> Word32
    -> (Address, EncryptedSecretKey)
createHDAddressH passphrase walletPassphrase parent parentPath childIndex = do
    let derivedSK = deriveHDSecretKey passphrase parent childIndex
    let addressPayload = packHDAddressAttr walletPassphrase $ parentPath ++ [childIndex]
    let pk = encToPublic derivedSK
    (makePubKeyHdwAddress addressPayload pk, derivedSK)

-- | Create address from public key via non-hardened way.
createHDAddressNH :: HDPassphrase -> PublicKey -> [Word32] -> Word32 -> (Address, PublicKey)
createHDAddressNH passphrase parent parentPath childIndex = do
    let derivedPK = deriveHDPublicKey parent childIndex
    let addressPayload = packHDAddressAttr passphrase $ parentPath ++ [childIndex]
    (makePubKeyHdwAddress addressPayload derivedPK, derivedPK)

-- | A function for making an address from a validation script
makeScriptAddress :: Bi Script => Script -> Address
makeScriptAddress scr = ScriptAddress (addressHash scr)

-- | A function for making an address from a redeem script
makeRedeemAddress :: Bi RedeemPublicKey => RedeemPublicKey -> Address
makeRedeemAddress key = RedeemAddress (addressHash key)

-- CHECK: @checkPubKeyAddress
-- | Check if given 'Address' is created from given 'PublicKey'
checkPubKeyAddress :: Bi PublicKey => PublicKey -> Address -> Bool
checkPubKeyAddress key (PubKeyAddress h _) = addressHash key == h
checkPubKeyAddress _ _                     = False

-- | Check if given 'Address' is created from given validation script
checkScriptAddress :: Bi Script => Script -> Address -> Bool
checkScriptAddress scr (ScriptAddress h) = addressHash scr == h
checkScriptAddress _ _                   = False

-- | Check if given 'Address' is created from given 'RedeemPublicKey'
checkRedeemAddress :: Bi RedeemPublicKey => RedeemPublicKey -> Address -> Bool
checkRedeemAddress key (RedeemAddress h) = addressHash key == h
checkRedeemAddress _ _                   = False

-- | Check if given 'Address' has given type
checkUnknownAddressType :: Word8 -> Address -> Bool
checkUnknownAddressType t addr = case addr of
    PubKeyAddress{}        -> t == 0
    ScriptAddress{}        -> t == 1
    RedeemAddress{}        -> t == 2
    UnknownAddressType p _ -> t == p

-- | Specialized formatter for 'Address'.
addressF :: Bi Address => Format r (Address -> r)
addressF = build

instance Buildable AddrPkAttrs where
    build (AddrPkAttrs p) = case p of
        Nothing -> "{}"
        Just _  -> bprint ("{path is encrypted}")

-- | A formatter showing guts of an 'Address'.
addressDetailedF :: Format r (Address -> r)
addressDetailedF = later $ \case
    PubKeyAddress x attrs ->
        bprint ("PubKeyAddress "%hashHexF%" (attrs: "%build%")") x attrs
    ScriptAddress x ->
        bprint ("ScriptAddress "%hashHexF) x
    RedeemAddress x ->
        bprint ("RedeemAddress "%hashHexF) x
    UnknownAddressType t bs ->
        bprint ("UnknownAddressType "%int%" "%base16F) t bs

----------------------------------------------------------------------------
-- Hashing
----------------------------------------------------------------------------

unsafeAddressHash :: Bi a => a -> AddressHash b
unsafeAddressHash = AbstractHash . secondHash . firstHash
  where
    firstHash :: Bi a => a -> Digest SHA3_256
    firstHash = hashlazy . Bi.encode
    secondHash :: Digest SHA3_256 -> Digest Blake2b_224
    secondHash = CryptoHash.hash

addressHash :: Bi a => a -> AddressHash a
addressHash = unsafeAddressHash<|MERGE_RESOLUTION|>--- conflicted
+++ resolved
@@ -41,13 +41,9 @@
 import           Pos.Binary.Crypto      ()
 import           Pos.Core.Types         (AddrPkAttrs (..), Address (..), AddressHash,
                                          Script, StakeholderId)
-<<<<<<< HEAD
 import           Pos.Crypto             (AbstractHash (AbstractHash), EncryptedSecretKey,
-                                         PublicKey, RedeemPublicKey, encToPublic)
-=======
-import           Pos.Crypto             (AbstractHash (AbstractHash), PublicKey,
-                                         RedeemPublicKey, SecretKey, hashHexF, toPublic)
->>>>>>> 0e1c901c
+                                         PublicKey, RedeemPublicKey, encToPublic,
+                                         hashHexF)
 import           Pos.Crypto.HD          (HDAddressPayload, HDPassphrase,
                                          deriveHDPublicKey, deriveHDSecretKey,
                                          packHDAddressAttr)
