name:                cardano-sl-core
version:             1.0.3
synopsis:            Cardano SL - core
description:         Cardano SL - core
license:             MIT
license-file:        LICENSE
author:              Serokell
maintainer:          hi@serokell.io
copyright:           2016 IOHK
category:            Currency
build-type:          Simple
cabal-version:       >=1.10

flag asserts
  default:     True
  manual:      True

library
  exposed-modules:
                       Pos.Arbitrary.Core
                       Pos.Arbitrary.Core.Unsafe
                       Pos.Arbitrary.Crypto
                       Pos.Arbitrary.Crypto.Unsafe

                       Pos.Aeson.Core
                       Pos.Aeson.Core.Configuration
                       Pos.Aeson.Crypto
                       Pos.Aeson.Fee
                       Pos.Aeson.Genesis


                       Pos.Core
                       Pos.Core.Address

                       Pos.Core.Block
                       Pos.Core.Block.Blockchain
                       Pos.Core.Block.Genesis
                       Pos.Core.Block.Genesis.Chain
                       Pos.Core.Block.Genesis.Lens
                       Pos.Core.Block.Genesis.Instances
                       Pos.Core.Block.Genesis.Types
                       Pos.Core.Block.Main
                       Pos.Core.Block.Main.Chain
                       Pos.Core.Block.Main.Lens
                       Pos.Core.Block.Main.Instances
                       Pos.Core.Block.Main.Types
                       Pos.Core.Block.Union
                       Pos.Core.Block.Union.Instances
                       Pos.Core.Block.Union.Types

                       Pos.Core.BlockVersionData
                       Pos.Core.Class
                       Pos.Core.Configuration
                       Pos.Core.Configuration.BlockVersionData
                       Pos.Core.Configuration.Core
                       Pos.Core.Configuration.GeneratedSecrets
                       Pos.Core.Configuration.GenesisData
                       Pos.Core.Configuration.GenesisHash
                       Pos.Core.Configuration.Protocol
                       Pos.Core.Constants
                       Pos.Core.Coin
                       Pos.Core.Context
                       Pos.Core.Delegation
                       Pos.Core.Fee
                       Pos.Core.Update
                       Pos.Core.Script
                       Pos.Core.SharedSeed
                       Pos.Core.Slotting
                       Pos.Core.Ssc
                       Pos.Core.Timestamp
                       Pos.Core.Txp
                       Pos.Core.Types
                       Pos.Core.Version
                       Pos.Core.Vss
                       Pos.Core.Vss.Types

                       Pos.Core.Genesis
                       Pos.Core.Genesis.Canonical
                       Pos.Core.Genesis.Generate
                       Pos.Core.Genesis.Helpers
                       Pos.Core.Genesis.Types

                       Pos.Crypto
                       Pos.Crypto.Encryption
                       Pos.Crypto.AsBinary
                       Pos.Crypto.HD
                       Pos.Crypto.Random
                       Pos.Crypto.Hashing
                       Pos.Crypto.Signing
                       Pos.Crypto.Signing.Tag
                       Pos.Crypto.Signing.Redeem
                       Pos.Crypto.Signing.Safe
                       Pos.Crypto.Signing.Signing
                       Pos.Crypto.Signing.Types
                       Pos.Crypto.Signing.Types.Tag
                       Pos.Crypto.Signing.Types.Redeem
                       Pos.Crypto.Signing.Types.Safe
                       Pos.Crypto.Signing.Types.Signing
                       Pos.Crypto.Scrypt
                       Pos.Crypto.SecretSharing

                       Pos.Merkle
                       Pos.Data.Attributes
                       Pos.Exception

                       Pos.Binary.Class
                       Pos.Binary.Class.Core
                       Pos.Binary.Class.Numbers
                       Pos.Binary.Class.Primitive
                       Pos.Binary.Class.TH
                       Pos.Binary.Crypto
                       Pos.Binary.Merkle
                       Pos.Binary.Core
                       Pos.Binary.Core.Address
                       Pos.Binary.Core.Block
                       Pos.Binary.Core.Blockchain
                       Pos.Binary.Core.Coin
                       Pos.Binary.Core.Delegation
                       Pos.Binary.Core.Fee
                       Pos.Binary.Core.Script
                       Pos.Binary.Core.Ssc
                       Pos.Binary.Core.Txp
                       Pos.Binary.Core.Types
                       Pos.Binary.Core.Update
                       Pos.Binary.Core.Version

                       Pos.System.Metrics.Constants

                       Pos.Util.AssertMode
                       Pos.Util.Chrono
                       Pos.Util.Limits
<<<<<<< HEAD
                       Pos.Util.LRU
                       Pos.Util.Modifier
                       Pos.Util.Future
                       Pos.Util.Queue
                       Pos.Util.Util
=======
                       Pos.Util.Mnemonics
>>>>>>> d1e18d53

  other-modules:
                       Pos.Core.Context.PrimaryKey

  build-depends:       QuickCheck
                     , aeson
                     , ansi-terminal
                     , autoexporter
                     , base
                     , base16-bytestring
                     , base58-bytestring
                     , binary
                     , bytestring
                     , canonical-json
                     , cardano-crypto
                     , cardano-sl-util
                     , cborg
                     , cereal
                     , concurrent-extra
                     , containers
                     , contravariant
                     , cryptonite
                     , cryptonite-openssl >= 0.5
                     , data-default
                     , deepseq
                     , deriving-compat
                     , digest
                     , directory
                     , ed25519
                     , ether >= 0.5
                     , exceptions
                     , extra
                     , file-embed
                     , filepath
                     , fmt
                     , formatting
                     , generic-arbitrary
                     , hashable
                     , lens
                     , log-warper >= 1.0.3
                     , lrucache
                     , memory
                     , mmorph
                     , mtl
                     , node-sketch
                     , parsec
                     , plutus-prototype
                     , process
                     , pvss
                     , quickcheck-instances
                     , random
                     , reflection
                     , resourcet
                     , safecopy
                     , scrypt >= 0.5
                     , semigroups
                     , serokell-util
                     , stm
                     , tagged
                     , template-haskell
                     , text
                     , text-format
                     , th-lift-instances
                     , th-utilities
                     , time
                     , time-units
                     , transformers
                     , transformers-base
                     , transformers-lift
                     , universum
                     , unordered-containers
                     , vector
                     , yaml

  default-language:    Haskell2010

  default-extensions:  DeriveDataTypeable
                       DeriveGeneric
                       GeneralizedNewtypeDeriving
                       StandaloneDeriving
                       FlexibleContexts
                       FlexibleInstances
                       MultiParamTypeClasses
                       FunctionalDependencies
                       DefaultSignatures
                       NoImplicitPrelude
                       OverloadedStrings
                       RecordWildCards
                       TypeApplications
                       TupleSections
                       ViewPatterns
                       LambdaCase
                       MultiWayIf
                       ConstraintKinds
                       UndecidableInstances
                       BangPatterns
                       TemplateHaskell
                       ScopedTypeVariables

  ghc-options:         -Wall
                       -fno-warn-orphans
                       -O2

  build-tools: cpphs >= 1.19
  ghc-options: -pgmP cpphs -optP --cpp
  if flag(asserts)
    cpp-options: -DASSERTS_ON<|MERGE_RESOLUTION|>--- conflicted
+++ resolved
@@ -129,15 +129,6 @@
                        Pos.Util.AssertMode
                        Pos.Util.Chrono
                        Pos.Util.Limits
-<<<<<<< HEAD
-                       Pos.Util.LRU
-                       Pos.Util.Modifier
-                       Pos.Util.Future
-                       Pos.Util.Queue
-                       Pos.Util.Util
-=======
-                       Pos.Util.Mnemonics
->>>>>>> d1e18d53
 
   other-modules:
                        Pos.Core.Context.PrimaryKey
