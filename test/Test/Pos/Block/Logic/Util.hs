-- | Utilities for block logic testing.

module Test.Pos.Block.Logic.Util
       ( bpGenBlocks
       , bpGoToArbitraryState
       , withCurrentSlot
       , satisfySlotCheck
       ) where

import           Universum

import           Control.Monad.Random      (evalRandT)
import           Data.Default              (def)
import           Test.QuickCheck.Gen       (Gen (MkGen), sized)
import           Test.QuickCheck.Monadic   (pick)

import           Pos.Block.Core            (Block)
import           Pos.Block.Types           (Blund)
import           Pos.Core                  (BlockCount, SlotId (..), epochIndexL)
import           Pos.Generator.Block       (BlockGenParams (..), genBlocks,
                                            tgpTxCountRange)
import           Pos.Ssc.GodTossing        (SscGodTossing)
import           Pos.Util.Chrono           (NE, OldestFirst (..))
import           Pos.Util.Util             (HasLens (..), _neLast)

import           Test.Pos.Block.Logic.Mode (BlockProperty, BlockTestContext,
                                            BlockTestContextTag, btcSlotId_L,
                                            tpAllSecrets)

-- | Generate arbitrary valid blocks inside 'BlockProperty'. The first
-- argument specifies how many blocks should be generated. If it's
-- 'Nothing', the number of blocks will be generated by QuickCheck
-- engine.
bpGenBlocks ::
       Maybe BlockCount
    -> Bool
    -> BlockProperty (OldestFirst [] (Blund SscGodTossing))
bpGenBlocks blkCnt enableTxPayload = do
    allSecrets <- lift $ view (lensOf @BlockTestContextTag . tpAllSecrets)
    let genBlockGenParams s =
            pure
                BlockGenParams
                { _bgpSecrets = allSecrets
                , _bgpBlockCount = fromMaybe (fromIntegral s) blkCnt
<<<<<<< HEAD
                , _bgpTxGenParams =
                      def & tgpTxCountRange %~ bool (const (0,0)) identity enableTxPayload
=======
                , _bgpInplaceDB = False
>>>>>>> 73182dd3
                }
    params <- pick $ sized genBlockGenParams
    g <- pick $ MkGen $ \qc _ -> qc
    lift $ evalRandT (genBlocks params) g

-- | Go to arbitrary global state in 'BlockProperty'.
bpGoToArbitraryState :: BlockProperty ()
-- TODO: generate arbitrary blocks, apply them.
bpGoToArbitraryState = pass

-- | Perform action pretending current slot is the given one.
withCurrentSlot :: MonadReader BlockTestContext m => SlotId -> m a -> m a
withCurrentSlot slot = local (set btcSlotId_L $ Just slot)

-- | This simple helper is useful when one needs to verify
-- blocks. Blocks verification checks that blocks are not from
-- future. This function pretends that current slot is after the last
-- slot of the given blocks.
satisfySlotCheck ::
       MonadReader BlockTestContext m
    => OldestFirst NE (Block SscGodTossing)
    -> m a
    -> m a
satisfySlotCheck (OldestFirst blocks) action =
    let lastEpoch = blocks ^. _neLast . epochIndexL
    in withCurrentSlot (SlotId (lastEpoch + 1) minBound) action<|MERGE_RESOLUTION|>--- conflicted
+++ resolved
@@ -9,23 +9,23 @@
 
 import           Universum
 
-import           Control.Monad.Random      (evalRandT)
-import           Data.Default              (def)
-import           Test.QuickCheck.Gen       (Gen (MkGen), sized)
-import           Test.QuickCheck.Monadic   (pick)
+import           Control.Monad.Random.Strict (evalRandT)
+import           Data.Default                (def)
+import           Test.QuickCheck.Gen         (Gen (MkGen), sized)
+import           Test.QuickCheck.Monadic     (pick)
 
-import           Pos.Block.Core            (Block)
-import           Pos.Block.Types           (Blund)
-import           Pos.Core                  (BlockCount, SlotId (..), epochIndexL)
-import           Pos.Generator.Block       (BlockGenParams (..), genBlocks,
-                                            tgpTxCountRange)
-import           Pos.Ssc.GodTossing        (SscGodTossing)
-import           Pos.Util.Chrono           (NE, OldestFirst (..))
-import           Pos.Util.Util             (HasLens (..), _neLast)
+import           Pos.Block.Core              (Block)
+import           Pos.Block.Types             (Blund)
+import           Pos.Core                    (BlockCount, SlotId (..), epochIndexL)
+import           Pos.Generator.Block         (BlockGenParams (..), genBlocks,
+                                              tgpTxCountRange)
+import           Pos.Ssc.GodTossing          (SscGodTossing)
+import           Pos.Util.Chrono             (NE, OldestFirst (..))
+import           Pos.Util.Util               (HasLens (..), _neLast)
 
-import           Test.Pos.Block.Logic.Mode (BlockProperty, BlockTestContext,
-                                            BlockTestContextTag, btcSlotId_L,
-                                            tpAllSecrets)
+import           Test.Pos.Block.Logic.Mode   (BlockProperty, BlockTestContext,
+                                              BlockTestContextTag, btcSlotId_L,
+                                              tpAllSecrets)
 
 -- | Generate arbitrary valid blocks inside 'BlockProperty'. The first
 -- argument specifies how many blocks should be generated. If it's
@@ -42,12 +42,9 @@
                 BlockGenParams
                 { _bgpSecrets = allSecrets
                 , _bgpBlockCount = fromMaybe (fromIntegral s) blkCnt
-<<<<<<< HEAD
                 , _bgpTxGenParams =
                       def & tgpTxCountRange %~ bool (const (0,0)) identity enableTxPayload
-=======
                 , _bgpInplaceDB = False
->>>>>>> 73182dd3
                 }
     params <- pick $ sized genBlockGenParams
     g <- pick $ MkGen $ \qc _ -> qc
