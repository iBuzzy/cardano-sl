{-# LANGUAGE AllowAmbiguousTypes #-}
{-# LANGUAGE CPP                 #-}
{-# LANGUAGE RankNTypes          #-}
{-# LANGUAGE ScopedTypeVariables #-}
{-# LANGUAGE TemplateHaskell     #-}
{-# LANGUAGE TupleSections       #-}

module Main
       ( main
       ) where

import           Universum

<<<<<<< HEAD
import           Data.Maybe                (fromJust)
import           Formatting                (sformat, shown, (%))
import           Mockable                  (Production, currentTime, runProduction)
import           System.Wlog               (logInfo)

import           NodeOptions               (ExplorerArgs (..), ExplorerNodeArgs (..),
                                            getExplorerNodeOptions)
import           Pos.Binary                ()
import           Pos.Client.CLI            (CommonNodeArgs (..), NodeArgs (..),
                                            getNodeParams)
import qualified Pos.Client.CLI            as CLI
import           Pos.Communication         (OutSpecs, WorkerSpec)
import           Pos.Core                  (gdStartTime, genesisData)
import           Pos.Explorer.ExtraContext (makeExtraCtx)
import           Pos.Explorer.Socket       (NotifierSettings (..))
import           Pos.Explorer.Web          (ExplorerProd, explorerPlugin,
                                            liftToExplorerProd, notifierPlugin,
                                            runExplorerProd)
import           Pos.Launcher              (ConfigurationOptions (..), HasConfigurations,
                                            NodeParams (..), NodeResources (..),
                                            bracketNodeResources, hoistNodeResources,
                                            runNode, runRealBasedMode, withConfigurations)
import           Pos.Ssc.GodTossing        (SscGodTossing)
import           Pos.Ssc.SscAlgo           (SscAlgo (..))
import           Pos.Types                 (Timestamp (Timestamp))
import           Pos.Update                (updateTriggerWorker)
import           Pos.Util                  (mconcatPair)
import           Pos.Util.UserSecret       (usVss)
=======
import           Data.Maybe           (fromJust)
import           Formatting           (sformat, shown, (%))
import           Mockable             (Production, currentTime, runProduction)
import           System.Wlog          (logInfo)

import           NodeOptions          (ExplorerArgs (..), ExplorerNodeArgs (..),
                                       getExplorerNodeOptions)
import           Pos.Binary           ()
import           Pos.Client.CLI       (CommonNodeArgs (..), NodeArgs (..), getNodeParams)
import qualified Pos.Client.CLI       as CLI
import           Pos.Communication    (OutSpecs, WorkerSpec)
import           Pos.Core             (gdStartTime, genesisData)
import           Pos.Explorer         (runExplorerBListener)
import           Pos.Explorer.Socket  (NotifierSettings (..))
import           Pos.Explorer.Web     (ExplorerProd, explorerPlugin, notifierPlugin)
import           Pos.Launcher         (ConfigurationOptions (..), HasConfigurations,
                                       NodeParams (..), NodeResources (..),
                                       bracketNodeResources, hoistNodeResources, runNode,
                                       runRealBasedMode, withConfigurations)
import           Pos.Ssc.GodTossing   (SscGodTossing)
import           Pos.Ssc.SscAlgo      (SscAlgo (..))
import           Pos.Types            (Timestamp (Timestamp))
import           Pos.Update           (updateTriggerWorker)
import           Pos.Util             (mconcatPair)
import           Pos.Util.CompileInfo (HasCompileInfo, retrieveCompileTimeInfo,
                                       withCompileInfo)
import           Pos.Util.UserSecret  (usVss)
>>>>>>> f5512b64

----------------------------------------------------------------------------
-- Main action
----------------------------------------------------------------------------

main :: IO ()
main = do
    args <- getExplorerNodeOptions
    CLI.printFlags
    putText "[Attention] Software is built with explorer part"
    runProduction $ action args

action :: ExplorerNodeArgs -> Production ()
action (ExplorerNodeArgs (cArgs@CommonNodeArgs{..}) ExplorerArgs{..}) =
    withConfigurations conf $
    withCompileInfo $(retrieveCompileTimeInfo) $ do
        let systemStart = gdStartTime genesisData
        logInfo $ sformat ("System start time is " % shown) systemStart
        t <- currentTime
        logInfo $ sformat ("Current time is " % shown) (Timestamp t)
        currentParams <- getNodeParams cArgs nodeArgs
        putText $ "Explorer is enabled!"
        logInfo $ sformat ("Using configs and genesis:\n"%shown) conf

        let vssSK = fromJust $ npUserSecret currentParams ^. usVss
        let gtParams = CLI.gtSscParams cArgs vssSK (npBehaviorConfig currentParams)

        let plugins :: HasConfigurations => ([WorkerSpec ExplorerProd], OutSpecs)
            plugins = mconcatPair
                [ explorerPlugin webPort
                , notifierPlugin NotifierSettings{ nsPort = notifierPort }
                , updateTriggerWorker
                ]

        bracketNodeResources currentParams gtParams $ \nr@NodeResources {..} ->
            let extraCtx = makeExtraCtx
            in runExplorerRealMode
                (hoistNodeResources (liftToExplorerProd . runExplorerProd extraCtx) nr)
                (runNode @SscGodTossing nr plugins)
  where

    conf :: ConfigurationOptions
    conf = CLI.configurationOptions $ CLI.commonArgs cArgs

    runExplorerRealMode
        :: (HasConfigurations,HasCompileInfo)
        => NodeResources SscGodTossing ExplorerProd
        -> (WorkerSpec ExplorerProd, OutSpecs)
        -> Production ()
    runExplorerRealMode nr@NodeResources{..} =
        let extraCtx = makeExtraCtx
        in runRealBasedMode (runExplorerProd extraCtx) liftToExplorerProd nr

    nodeArgs :: NodeArgs
    nodeArgs = NodeArgs { sscAlgo = GodTossingAlgo, behaviorConfigPath = Nothing }<|MERGE_RESOLUTION|>--- conflicted
+++ resolved
@@ -11,7 +11,6 @@
 
 import           Universum
 
-<<<<<<< HEAD
 import           Data.Maybe                (fromJust)
 import           Formatting                (sformat, shown, (%))
 import           Mockable                  (Production, currentTime, runProduction)
@@ -39,36 +38,9 @@
 import           Pos.Types                 (Timestamp (Timestamp))
 import           Pos.Update                (updateTriggerWorker)
 import           Pos.Util                  (mconcatPair)
+import           Pos.Util.CompileInfo      (HasCompileInfo, retrieveCompileTimeInfo,
+                                            withCompileInfo)
 import           Pos.Util.UserSecret       (usVss)
-=======
-import           Data.Maybe           (fromJust)
-import           Formatting           (sformat, shown, (%))
-import           Mockable             (Production, currentTime, runProduction)
-import           System.Wlog          (logInfo)
-
-import           NodeOptions          (ExplorerArgs (..), ExplorerNodeArgs (..),
-                                       getExplorerNodeOptions)
-import           Pos.Binary           ()
-import           Pos.Client.CLI       (CommonNodeArgs (..), NodeArgs (..), getNodeParams)
-import qualified Pos.Client.CLI       as CLI
-import           Pos.Communication    (OutSpecs, WorkerSpec)
-import           Pos.Core             (gdStartTime, genesisData)
-import           Pos.Explorer         (runExplorerBListener)
-import           Pos.Explorer.Socket  (NotifierSettings (..))
-import           Pos.Explorer.Web     (ExplorerProd, explorerPlugin, notifierPlugin)
-import           Pos.Launcher         (ConfigurationOptions (..), HasConfigurations,
-                                       NodeParams (..), NodeResources (..),
-                                       bracketNodeResources, hoistNodeResources, runNode,
-                                       runRealBasedMode, withConfigurations)
-import           Pos.Ssc.GodTossing   (SscGodTossing)
-import           Pos.Ssc.SscAlgo      (SscAlgo (..))
-import           Pos.Types            (Timestamp (Timestamp))
-import           Pos.Update           (updateTriggerWorker)
-import           Pos.Util             (mconcatPair)
-import           Pos.Util.CompileInfo (HasCompileInfo, retrieveCompileTimeInfo,
-                                       withCompileInfo)
-import           Pos.Util.UserSecret  (usVss)
->>>>>>> f5512b64
 
 ----------------------------------------------------------------------------
 -- Main action
