--- conflicted
+++ resolved
@@ -32,7 +32,6 @@
 
 import           Universum
 
-<<<<<<< HEAD
 import           Control.Lens (at)
 import qualified Data.ByteString as BS
 import qualified Data.HashMap.Strict as HM
@@ -65,7 +64,8 @@
 import           Pos.Core.Txp (Tx (..), TxAux, TxId, TxOutAux (..), taTx, txOutValue, txpTxs,
                                _txOutputs)
 import           Pos.Slotting (MonadSlots (..), getSlotStart)
-import           Pos.Txp (MonadTxpMem, TxMap, getLocalTxs, getMemPool, mpLocalTxs, topsortTxs)
+import           Pos.Txp (MonadTxpMem, TxMap, getLocalTxs, getMemPool, mpLocalTxs, topsortTxs,
+                          withTxpLocalData)
 import           Pos.Util (divRoundUp, maybeThrow)
 import           Pos.Util.Chrono (NewestFirst (..))
 import           Pos.Web (serveImpl)
@@ -90,87 +90,6 @@
                                                toCAddress, toCHash, toCTxId, toTxBrief)
 import           Pos.Explorer.Web.Error (ExplorerError (..))
 
-=======
-import           Control.Lens                         (at)
-import           Control.Monad.Catch                  (try)
-import qualified Data.ByteString                      as BS
-import qualified Data.HashMap.Strict                  as HM
-import qualified Data.List.NonEmpty                   as NE
-import           Data.Maybe                           (fromMaybe)
-import           Formatting                           (build, int, sformat, (%))
-import           Network.Wai                          (Application)
-import           Network.Wai.Middleware.RequestLogger (logStdoutDev)
-import qualified Serokell.Util.Base64                 as B64
-import           Servant.API                          ((:<|>) ((:<|>)))
-import           Servant.Server                       (Server, ServerT, serve)
-import           System.Wlog                          (logDebug)
-
-import           Pos.Communication                    (SendActions)
-import           Pos.Crypto                           (WithHash (..), hash, redeemPkBuild,
-                                                       withHash)
-
-import qualified Pos.DB.Block                         as DB
-import qualified Pos.DB.DB                            as DB
-
-import           Pos.Binary.Class                     (biSize)
-import           Pos.Block.Core                       (Block, MainBlock, mainBlockSlot,
-                                                       mainBlockTxPayload, mcdSlot)
-import           Pos.Block.Types                      (Blund, Undo)
-import           Pos.Core                             (AddrType (..), Address (..), Coin,
-                                                       EpochIndex, HeaderHash, Timestamp,
-                                                       coinToInteger, difficultyL,
-                                                       gbHeader, gbhConsensus,
-                                                       getChainDifficulty,
-                                                       isRedeemAddress,
-                                                       isUnknownAddressType,
-                                                       makeRedeemAddress, mkCoin, siEpoch,
-                                                       siSlot, sumCoins, timestampToPosix,
-                                                       unsafeAddCoin, unsafeIntegerToCoin,
-                                                       unsafeSubCoin)
-import           Pos.DB.Class                         (MonadDBRead)
-import           Pos.Slotting                         (MonadSlots (..), getSlotStart)
-import           Pos.Ssc.GodTossing                   (SscGodTossing)
-import           Pos.Ssc.GodTossing.Configuration     (HasGtConfiguration)
-import           Pos.Txp                              (MonadTxpMem, Tx (..), TxAux, TxId,
-                                                       TxMap, TxOutAux (..), genesisUtxo,
-                                                       getLocalTxs, getMemPool,
-                                                       mpLocalTxs, taTx, topsortTxs,
-                                                       txOutValue, txpTxs, unGenesisUtxo,
-                                                       utxoToAddressCoinPairs,
-                                                       withTxpLocalData, _txOutputs)
-import           Pos.Util                             (maybeThrow)
-import           Pos.Util.Chrono                      (NewestFirst (..))
-import           Pos.Web                              (serveImpl)
-import           Pos.WorkMode                         (WorkMode)
-
-import           Pos.Explorer                         (TxExtra (..), getEpochBlocks,
-                                                       getEpochPages, getLastTransactions,
-                                                       getPageBlocks, getTxExtra)
-import qualified Pos.Explorer                         as EX (getAddrBalance,
-                                                             getAddrHistory, getTxExtra,
-                                                             getUtxoSum)
-import           Pos.Explorer.Aeson.ClientTypes       ()
-import           Pos.Explorer.Web.Api                 (ExplorerApi, explorerApi)
-import           Pos.Explorer.Web.ClientTypes         (Byte, CAda (..), CAddress (..),
-                                                       CAddressSummary (..),
-                                                       CAddressType (..),
-                                                       CAddressesFilter (..),
-                                                       CBlockEntry (..),
-                                                       CBlockSummary (..),
-                                                       CGenesisAddressInfo (..),
-                                                       CGenesisSummary (..), CHash,
-                                                       CTxBrief (..), CTxEntry (..),
-                                                       CTxId (..), CTxSummary (..),
-                                                       TxInternal (..), convertTxOutputs,
-                                                       convertTxOutputsMB, fromCAddress,
-                                                       fromCHash, fromCTxId,
-                                                       getEpochIndex, getSlotIndex,
-                                                       mkCCoin, mkCCoinMB, tiToTxEntry,
-                                                       toBlockEntry, toBlockSummary,
-                                                       toCAddress, toCHash, toCTxId,
-                                                       toTxBrief)
-import           Pos.Explorer.Web.Error               (ExplorerError (..))
->>>>>>> 9c3a58e3
 
 
 ----------------------------------------------------------------
