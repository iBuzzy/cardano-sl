--- conflicted
+++ resolved
@@ -6,52 +6,6 @@
 
 import           System.Wlog (LoggerName)
 
-<<<<<<< HEAD
-import           Pos.Binary.Communication ()
-import           Pos.Block.Network (blockListeners)
-import           Pos.Communication.Limits ()
-import           Pos.Communication.Message ()
-import           Pos.Communication.Protocol (EnqueueMsg, MkListeners (..))
-import           Pos.Communication.Relay (relayListeners)
-import           Pos.Communication.Util (wrapListener)
-import           Pos.Delegation.Listeners (delegationRelays)
-import           Pos.Network.Types (Bucket, NodeId, Topology, topologySubscribers)
-import           Pos.Ssc (sscRelays)
-import           Pos.Diffusion.Subscription.Common (subscriptionListeners)
-import           Pos.Txp (txRelays)
-import           Pos.Update (usRelays)
-import           Pos.Util.JsonLog (JLEvent (JLTxReceived))
-import           Pos.Util.TimeWarp (jsonLog)
-import           Pos.WorkMode.Class (WorkMode)
-
--- | All listeners running on one node.
-allListeners
-    :: WorkMode ctx m
-    => OQ.OutboundQ pack NodeId Bucket
-    -> Topology kademlia -> EnqueueMsg m -> MkListeners m
-allListeners oq topology enqueue = mconcat $
-        -- TODO blockListeners should use 'enqueue' rather than its own
-        -- block retrieval queue, no?
-        [ modifier "block"        $ blockListeners oq
-        , modifier "ssc"          $ relayListeners oq enqueue sscRelays
-        , modifier "tx"           $ relayListeners oq enqueue (txRelays logTx)
-        , modifier "delegation"   $ relayListeners oq enqueue delegationRelays
-        , modifier "update"       $ relayListeners oq enqueue usRelays
-        ] ++ [
-          modifier "subscription" $ subscriptionListeners oq subscriberNodeType
-        | Just (subscriberNodeType, _) <- [topologySubscribers topology]
-        ]
-  where
-    logTx = jsonLog . JLTxReceived
-    modifier lname mkL = mkL { mkListeners = mkListeners' }
-      where
-        mkListeners' v p =
-            let ls = mkListeners mkL v p
-                f = wrapListener (serverLoggerName <> lname)
-            in  map f ls
-
-=======
->>>>>>> 073b9d35
 -- | Logger name for server.
 serverLoggerName :: LoggerName
 serverLoggerName = "server"